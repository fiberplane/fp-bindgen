--- conflicted
+++ resolved
@@ -5,11 +5,8 @@
 - Make sure `cargo check` doesn't complain about unused imports in the generated
   plugin bindings.
 - Add support for `serde_json::Map` (https://github.com/fiberplane/fp-bindgen/pull/163)
-<<<<<<< HEAD
 - Replace the `rust_plugin_module` and `rust_wasmer_runtime_module` annotations with a single `rust_module` annotation.
-=======
 - Migrate to Wasmer 3 (https://github.com/fiberplane/fp-bindgen/pull/157)
->>>>>>> 3ee689b3
 
 ## 2.4.0
 
