# CHANGELOG

## main

<<<<<<< HEAD
- Added the `bytes-compat` feature for compatibility with the `bytes` crate.
=======
- Add support for arrays of primitives (#94).
>>>>>>> c14eb905

## 2.0.1

- Fix custom types in generic positions in export function signatures (#130).

## 2.0.0

### Breaking changes

- The `TypeIdent` struct has been altered. If you have custom `Serializable`
  implementations you likely need to update those.

### Other changes

- Added Deno support for the TypeScript runtime.
- Reorganized examples and improved documentation.
- Added end-to-end tests.
- Fix #105: Correctly handle passing negative integers as primitives (outside
  MessagePack) between Rust and TypeScript.
- Fix type of MessagePack-encoded 64-bit integers in TypeScript bindings.
- Fix handling synchronous responses from async plugin functions in TypeScript
  runtime.
- Fix #108: Serialization of types from the `time` crate now works between Rust
  and TypeScript.
- Implemented warnings when types that rely on custom Serde (de)serializers are
  used in contexts where their annotations cannot be used.
- Various smaller bugfixes.
- **Deprecation**: `BindingsType::TsRuntime` is now deprecated in favor of
  `BindingsType::TsRuntimeWithExtendedConfig`.
- Fix #88: Bounds are propagated correctly to generated types (with the
  exception of the compile-time only `Serializable` bound).
- Fix #88: Deal with the Unit (`()`) type.
- Use `any` type in TypeScript to represent `rmpv::Value` (#127).
- Fix issue when TypeScript types conflicted with built-in JavaScript globals
  (#128).
- Fix custom types in generic positions (#126).<|MERGE_RESOLUTION|>--- conflicted
+++ resolved
@@ -2,11 +2,8 @@
 
 ## main
 
-<<<<<<< HEAD
+- Add support for arrays of primitives (#94).
 - Added the `bytes-compat` feature for compatibility with the `bytes` crate.
-=======
-- Add support for arrays of primitives (#94).
->>>>>>> c14eb905
 
 ## 2.0.1
 
