--- conflicted
+++ resolved
@@ -10,14 +10,9 @@
 rmp-serde = "1.0.0"
 serde = { version = "1.0", features = ["derive"] }
 serde_bytes = "0.11"
-<<<<<<< HEAD
-wasmer = { version = "2.0", optional = true }
-thiserror = { version = "1.0.26" }
-serde_path_to_error = "0.1"
-=======
 wasmer = { version = "2.1", optional = true }
 thiserror = { version = "1.0.26", optional = true }
->>>>>>> f86238e7
+serde_path_to_error = "0.1"
 
 [features]
 default = []
