--- conflicted
+++ resolved
@@ -14,12 +14,7 @@
 thiserror = { version = "1.0.26", optional = true }
 
 [features]
-<<<<<<< HEAD
-async = []
-http-compat = ["http"]
-=======
 default = []
 async = []
 host = ["wasmer", "thiserror"]
-guest = []
->>>>>>> 0e35fe49
+guest = []