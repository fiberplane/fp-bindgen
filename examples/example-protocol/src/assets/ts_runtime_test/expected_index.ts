// ============================================= //
// WebAssembly runtime for TypeScript            //
//                                               //
// This file is generated. PLEASE DO NOT MODIFY. //
// ============================================= //
// deno-lint-ignore-file no-explicit-any no-unused-vars

import { encode, decode } from "https://unpkg.com/@msgpack/msgpack@2.7.2/mod.ts";

import type * as types from "./types.ts";

type FatPtr = bigint;

export type Imports = {
<<<<<<< HEAD
    importFpAdjacentlyTagged: (arg: FpAdjacentlyTagged) => FpAdjacentlyTagged;
    importFpEnum: (arg: FpVariantRenaming) => FpVariantRenaming;
    importFpFlatten: (arg: FpFlatten) => FpFlatten;
    importFpInternallyTagged: (arg: FpInternallyTagged) => FpInternallyTagged;
    importFpStruct: (arg: FpPropertyRenaming) => FpPropertyRenaming;
    importFpUntagged: (arg: FpUntagged) => FpUntagged;
    importGenerics: (arg: StructWithGenerics<number>) => StructWithGenerics<number>;
    importGetBytes: () => Result<ArrayBuffer, string>;
=======
    importExplicitBoundPoint: (arg: types.ExplicitBoundPoint<number>) => void;
    importFpAdjacentlyTagged: (arg: types.FpAdjacentlyTagged) => types.FpAdjacentlyTagged;
    importFpEnum: (arg: types.FpVariantRenaming) => types.FpVariantRenaming;
    importFpFlatten: (arg: types.FpFlatten) => types.FpFlatten;
    importFpInternallyTagged: (arg: types.FpInternallyTagged) => types.FpInternallyTagged;
    importFpStruct: (arg: types.FpPropertyRenaming) => types.FpPropertyRenaming;
    importFpUntagged: (arg: types.FpUntagged) => types.FpUntagged;
    importGenerics: (arg: types.StructWithGenerics<number>) => types.StructWithGenerics<number>;
>>>>>>> 4bea2429
    importMultiplePrimitives: (arg1: number, arg2: string) => bigint;
    importPrimitiveBool: (arg: boolean) => boolean;
    importPrimitiveF32: (arg: number) => number;
    importPrimitiveF64: (arg: number) => number;
    importPrimitiveI16: (arg: number) => number;
    importPrimitiveI32: (arg: number) => number;
    importPrimitiveI64: (arg: bigint) => bigint;
    importPrimitiveI8: (arg: number) => number;
    importPrimitiveU16: (arg: number) => number;
    importPrimitiveU32: (arg: number) => number;
    importPrimitiveU64: (arg: bigint) => bigint;
    importPrimitiveU8: (arg: number) => number;
    importSerdeAdjacentlyTagged: (arg: types.SerdeAdjacentlyTagged) => types.SerdeAdjacentlyTagged;
    importSerdeEnum: (arg: types.SerdeVariantRenaming) => types.SerdeVariantRenaming;
    importSerdeFlatten: (arg: types.SerdeFlatten) => types.SerdeFlatten;
    importSerdeInternallyTagged: (arg: types.SerdeInternallyTagged) => types.SerdeInternallyTagged;
    importSerdeStruct: (arg: types.SerdePropertyRenaming) => types.SerdePropertyRenaming;
    importSerdeUntagged: (arg: types.SerdeUntagged) => types.SerdeUntagged;
    importString: (arg: string) => string;
    importTimestamp: (arg: types.MyDateTime) => types.MyDateTime;
    importVoidFunction: () => void;
    importVoidFunctionEmptyResult: () => types.Result<void, number>;
    importVoidFunctionEmptyReturn: () => void;
    log: (message: string) => void;
    makeHttpRequest: (request: types.Request) => Promise<types.HttpResult>;
};

export type Exports = {
    exportAsyncStruct?: (arg1: types.FpPropertyRenaming, arg2: bigint) => Promise<types.FpPropertyRenaming>;
    exportFpAdjacentlyTagged?: (arg: types.FpAdjacentlyTagged) => types.FpAdjacentlyTagged;
    exportFpEnum?: (arg: types.FpVariantRenaming) => types.FpVariantRenaming;
    exportFpFlatten?: (arg: types.FpFlatten) => types.FpFlatten;
    exportFpInternallyTagged?: (arg: types.FpInternallyTagged) => types.FpInternallyTagged;
    exportFpStruct?: (arg: types.FpPropertyRenaming) => types.FpPropertyRenaming;
    exportFpUntagged?: (arg: types.FpUntagged) => types.FpUntagged;
    exportGenerics?: (arg: types.StructWithGenerics<number>) => types.StructWithGenerics<number>;
    exportMultiplePrimitives?: (arg1: number, arg2: string) => bigint;
    exportPrimitiveBool?: (arg: boolean) => boolean;
    exportPrimitiveF32?: (arg: number) => number;
    exportPrimitiveF64?: (arg: number) => number;
    exportPrimitiveI16?: (arg: number) => number;
    exportPrimitiveI32?: (arg: number) => number;
    exportPrimitiveI64?: (arg: bigint) => bigint;
    exportPrimitiveI8?: (arg: number) => number;
    exportPrimitiveU16?: (arg: number) => number;
    exportPrimitiveU32?: (arg: number) => number;
    exportPrimitiveU64?: (arg: bigint) => bigint;
    exportPrimitiveU8?: (arg: number) => number;
    exportSerdeAdjacentlyTagged?: (arg: types.SerdeAdjacentlyTagged) => types.SerdeAdjacentlyTagged;
    exportSerdeEnum?: (arg: types.SerdeVariantRenaming) => types.SerdeVariantRenaming;
    exportSerdeFlatten?: (arg: types.SerdeFlatten) => types.SerdeFlatten;
    exportSerdeInternallyTagged?: (arg: types.SerdeInternallyTagged) => types.SerdeInternallyTagged;
    exportSerdeStruct?: (arg: types.SerdePropertyRenaming) => types.SerdePropertyRenaming;
    exportSerdeUntagged?: (arg: types.SerdeUntagged) => types.SerdeUntagged;
    exportString?: (arg: string) => string;
    exportTimestamp?: (arg: types.MyDateTime) => types.MyDateTime;
    exportVoidFunction?: () => void;
    fetchData?: (rType: string) => Promise<types.Result<string, string>>;
    init?: () => void;
    reducerBridge?: (action: types.ReduxAction) => types.StateUpdate;
    exportAsyncStructRaw?: (arg1: Uint8Array, arg2: bigint) => Promise<Uint8Array>;
    exportFpAdjacentlyTaggedRaw?: (arg: Uint8Array) => Uint8Array;
    exportFpEnumRaw?: (arg: Uint8Array) => Uint8Array;
    exportFpFlattenRaw?: (arg: Uint8Array) => Uint8Array;
    exportFpInternallyTaggedRaw?: (arg: Uint8Array) => Uint8Array;
    exportFpStructRaw?: (arg: Uint8Array) => Uint8Array;
    exportFpUntaggedRaw?: (arg: Uint8Array) => Uint8Array;
    exportGenericsRaw?: (arg: Uint8Array) => Uint8Array;
    exportMultiplePrimitivesRaw?: (arg1: number, arg2: Uint8Array) => bigint;
    exportPrimitiveBoolRaw?: (arg: boolean) => boolean;
    exportPrimitiveI16Raw?: (arg: number) => number;
    exportPrimitiveI32Raw?: (arg: number) => number;
    exportPrimitiveI64Raw?: (arg: bigint) => bigint;
    exportPrimitiveI8Raw?: (arg: number) => number;
    exportSerdeAdjacentlyTaggedRaw?: (arg: Uint8Array) => Uint8Array;
    exportSerdeEnumRaw?: (arg: Uint8Array) => Uint8Array;
    exportSerdeFlattenRaw?: (arg: Uint8Array) => Uint8Array;
    exportSerdeInternallyTaggedRaw?: (arg: Uint8Array) => Uint8Array;
    exportSerdeStructRaw?: (arg: Uint8Array) => Uint8Array;
    exportSerdeUntaggedRaw?: (arg: Uint8Array) => Uint8Array;
    exportStringRaw?: (arg: Uint8Array) => Uint8Array;
    exportTimestampRaw?: (arg: Uint8Array) => Uint8Array;
    fetchDataRaw?: (rType: Uint8Array) => Promise<Uint8Array>;
    reducerBridgeRaw?: (action: Uint8Array) => Uint8Array;
};

/**
 * Represents an unrecoverable error in the FP runtime.
 *
 * After this, your only recourse is to create a new runtime, probably with a different WASM plugin.
 */
export class FPRuntimeError extends Error {
    constructor(message: string) {
        super(message);
    }
}

/**
 * Creates a runtime for executing the given plugin.
 *
 * @param plugin The raw WASM plugin.
 * @param importFunctions The host functions that may be imported by the plugin.
 * @returns The functions that may be exported by the plugin.
 */
export async function createRuntime(
    plugin: ArrayBuffer,
    importFunctions: Imports
): Promise<Exports> {
    const promises = new Map<FatPtr, ((result: FatPtr) => void) | FatPtr>();

    function createAsyncValue(): FatPtr {
        const len = 12; // std::mem::size_of::<AsyncValue>()
        const fatPtr = malloc(len);
        const [ptr] = fromFatPtr(fatPtr);
        const buffer = new Uint8Array(memory.buffer, ptr, len);
        buffer.fill(0);
        return fatPtr;
    }

    function interpretSign(num: number, cap: number) {
        if (num < cap) {
            return num;
        } else {
            return num - (cap << 1);
        }
    }

    function interpretBigSign(num: bigint, cap: bigint) {
        if (num < cap) {
            return num;
        } else {
            return num - (cap << 1n);
        }
    }

    function parseObject<T>(fatPtr: FatPtr): T {
        const [ptr, len] = fromFatPtr(fatPtr);
        const buffer = new Uint8Array(memory.buffer, ptr, len);
        const object = decode(buffer) as unknown as T;
        free(fatPtr);
        return object;
    }

    function promiseFromPtr(ptr: FatPtr): Promise<FatPtr> {
        const resultPtr = promises.get(ptr);
        if (resultPtr) {
            if (typeof resultPtr === "function") {
                throw new FPRuntimeError("Already created promise for this value");
            }

            promises.delete(ptr);
            return Promise.resolve(resultPtr);
        } else {
            return new Promise((resolve) => {
                promises.set(ptr, resolve as (result: FatPtr) => void);
            });
        }
    }

    function resolvePromise(asyncValuePtr: FatPtr, resultPtr: FatPtr) {
        const resolve = promises.get(asyncValuePtr);
        if (resolve) {
            if (typeof resolve !== "function") {
                throw new FPRuntimeError("Tried to resolve invalid promise");
            }

            promises.delete(asyncValuePtr);
            resolve(resultPtr);
        } else {
            promises.set(asyncValuePtr, resultPtr);
        }
    }

    function serializeObject<T>(object: T): FatPtr {
        return exportToMemory(encode(object));
    }

    function exportToMemory(serialized: Uint8Array): FatPtr {
        const fatPtr = malloc(serialized.length);
        const [ptr, len] = fromFatPtr(fatPtr);
        const buffer = new Uint8Array(memory.buffer, ptr, len);
        buffer.set(serialized);
        return fatPtr;
    }

    function importFromMemory(fatPtr: FatPtr): Uint8Array {
        const [ptr, len] = fromFatPtr(fatPtr);
        const buffer = new Uint8Array(memory.buffer, ptr, len);
        const copy = new Uint8Array(len);
        copy.set(buffer);
        free(fatPtr);
        return copy;
    }

    const { instance } = await WebAssembly.instantiate(plugin, {
        fp: {
            __fp_gen_import_explicit_bound_point: (arg_ptr: FatPtr) => {
                const arg = parseObject<types.ExplicitBoundPoint<number>>(arg_ptr);
                importFunctions.importExplicitBoundPoint(arg);
            },
            __fp_gen_import_fp_adjacently_tagged: (arg_ptr: FatPtr): FatPtr => {
                const arg = parseObject<types.FpAdjacentlyTagged>(arg_ptr);
                return serializeObject(importFunctions.importFpAdjacentlyTagged(arg));
            },
            __fp_gen_import_fp_enum: (arg_ptr: FatPtr): FatPtr => {
                const arg = parseObject<types.FpVariantRenaming>(arg_ptr);
                return serializeObject(importFunctions.importFpEnum(arg));
            },
            __fp_gen_import_fp_flatten: (arg_ptr: FatPtr): FatPtr => {
                const arg = parseObject<types.FpFlatten>(arg_ptr);
                return serializeObject(importFunctions.importFpFlatten(arg));
            },
            __fp_gen_import_fp_internally_tagged: (arg_ptr: FatPtr): FatPtr => {
                const arg = parseObject<types.FpInternallyTagged>(arg_ptr);
                return serializeObject(importFunctions.importFpInternallyTagged(arg));
            },
            __fp_gen_import_fp_struct: (arg_ptr: FatPtr): FatPtr => {
                const arg = parseObject<types.FpPropertyRenaming>(arg_ptr);
                return serializeObject(importFunctions.importFpStruct(arg));
            },
            __fp_gen_import_fp_untagged: (arg_ptr: FatPtr): FatPtr => {
                const arg = parseObject<types.FpUntagged>(arg_ptr);
                return serializeObject(importFunctions.importFpUntagged(arg));
            },
            __fp_gen_import_generics: (arg_ptr: FatPtr): FatPtr => {
                const arg = parseObject<types.StructWithGenerics<number>>(arg_ptr);
                return serializeObject(importFunctions.importGenerics(arg));
            },
            __fp_gen_import_get_bytes: (): FatPtr => {
                return serializeObject(importFunctions.importGetBytes());
            },
            __fp_gen_import_multiple_primitives: (arg1: number, arg2_ptr: FatPtr): bigint => {
                const arg2 = parseObject<string>(arg2_ptr);
                return interpretBigSign(importFunctions.importMultiplePrimitives(arg1, arg2), 9223372036854775808n);
            },
            __fp_gen_import_primitive_bool: (arg: boolean): boolean => {
                return !!importFunctions.importPrimitiveBool(arg);
            },
            __fp_gen_import_primitive_f32: (arg: number): number => {
                return importFunctions.importPrimitiveF32(arg);
            },
            __fp_gen_import_primitive_f64: (arg: number): number => {
                return importFunctions.importPrimitiveF64(arg);
            },
            __fp_gen_import_primitive_i16: (arg: number): number => {
                return interpretSign(importFunctions.importPrimitiveI16(arg), 32768);
            },
            __fp_gen_import_primitive_i32: (arg: number): number => {
                return interpretSign(importFunctions.importPrimitiveI32(arg), 2147483648);
            },
            __fp_gen_import_primitive_i64: (arg: bigint): bigint => {
                return interpretBigSign(importFunctions.importPrimitiveI64(arg), 9223372036854775808n);
            },
            __fp_gen_import_primitive_i8: (arg: number): number => {
                return interpretSign(importFunctions.importPrimitiveI8(arg), 128);
            },
            __fp_gen_import_primitive_u16: (arg: number): number => {
                return importFunctions.importPrimitiveU16(arg);
            },
            __fp_gen_import_primitive_u32: (arg: number): number => {
                return importFunctions.importPrimitiveU32(arg);
            },
            __fp_gen_import_primitive_u64: (arg: bigint): bigint => {
                return importFunctions.importPrimitiveU64(arg);
            },
            __fp_gen_import_primitive_u8: (arg: number): number => {
                return importFunctions.importPrimitiveU8(arg);
            },
            __fp_gen_import_serde_adjacently_tagged: (arg_ptr: FatPtr): FatPtr => {
                const arg = parseObject<types.SerdeAdjacentlyTagged>(arg_ptr);
                return serializeObject(importFunctions.importSerdeAdjacentlyTagged(arg));
            },
            __fp_gen_import_serde_enum: (arg_ptr: FatPtr): FatPtr => {
                const arg = parseObject<types.SerdeVariantRenaming>(arg_ptr);
                return serializeObject(importFunctions.importSerdeEnum(arg));
            },
            __fp_gen_import_serde_flatten: (arg_ptr: FatPtr): FatPtr => {
                const arg = parseObject<types.SerdeFlatten>(arg_ptr);
                return serializeObject(importFunctions.importSerdeFlatten(arg));
            },
            __fp_gen_import_serde_internally_tagged: (arg_ptr: FatPtr): FatPtr => {
                const arg = parseObject<types.SerdeInternallyTagged>(arg_ptr);
                return serializeObject(importFunctions.importSerdeInternallyTagged(arg));
            },
            __fp_gen_import_serde_struct: (arg_ptr: FatPtr): FatPtr => {
                const arg = parseObject<types.SerdePropertyRenaming>(arg_ptr);
                return serializeObject(importFunctions.importSerdeStruct(arg));
            },
            __fp_gen_import_serde_untagged: (arg_ptr: FatPtr): FatPtr => {
                const arg = parseObject<types.SerdeUntagged>(arg_ptr);
                return serializeObject(importFunctions.importSerdeUntagged(arg));
            },
            __fp_gen_import_string: (arg_ptr: FatPtr): FatPtr => {
                const arg = parseObject<string>(arg_ptr);
                return serializeObject(importFunctions.importString(arg));
            },
            __fp_gen_import_timestamp: (arg_ptr: FatPtr): FatPtr => {
                const arg = parseObject<types.MyDateTime>(arg_ptr);
                return serializeObject(importFunctions.importTimestamp(arg));
            },
            __fp_gen_import_void_function: () => {
                importFunctions.importVoidFunction();
            },
            __fp_gen_import_void_function_empty_result: (): FatPtr => {
                return serializeObject(importFunctions.importVoidFunctionEmptyResult());
            },
            __fp_gen_import_void_function_empty_return: () => {
                importFunctions.importVoidFunctionEmptyReturn();
            },
            __fp_gen_log: (message_ptr: FatPtr) => {
                const message = parseObject<string>(message_ptr);
                importFunctions.log(message);
            },
            __fp_gen_make_http_request: (request_ptr: FatPtr): FatPtr => {
                const request = parseObject<types.Request>(request_ptr);
                const _async_result_ptr = createAsyncValue();
                importFunctions.makeHttpRequest(request)
                    .then((result) => {
                        resolveFuture(_async_result_ptr, serializeObject(result));
                    })
                    .catch((error) => {
                        console.error(
                            'Unrecoverable exception trying to call async host function "make_http_request"',
                            error
                        );
                    });
                return _async_result_ptr;
            },
            __fp_host_resolve_async_value: resolvePromise,
        },
    });

    const getExport = <T>(name: string): T => {
        const exp = instance.exports[name];
        if (!exp) {
            throw new FPRuntimeError(`Plugin did not export expected symbol: "${name}"`);
        }
        return exp as unknown as T;
    };

    const memory = getExport<WebAssembly.Memory>("memory");
    const malloc = getExport<(len: number) => FatPtr>("__fp_malloc");
    const free = getExport<(ptr: FatPtr) => void>("__fp_free");
    const resolveFuture = getExport<(asyncValuePtr: FatPtr, resultPtr: FatPtr) => void>("__fp_guest_resolve_async_value");

    return {
        exportAsyncStruct: (() => {
            const export_fn = instance.exports.__fp_gen_export_async_struct as any;
            if (!export_fn) return;

            return (arg1: types.FpPropertyRenaming, arg2: bigint) => {
                const arg1_ptr = serializeObject(arg1);
                return promiseFromPtr(export_fn(arg1_ptr, arg2)).then((ptr) => parseObject<types.FpPropertyRenaming>(ptr));
            };
        })(),
        exportFpAdjacentlyTagged: (() => {
            const export_fn = instance.exports.__fp_gen_export_fp_adjacently_tagged as any;
            if (!export_fn) return;

            return (arg: types.FpAdjacentlyTagged) => {
                const arg_ptr = serializeObject(arg);
                return parseObject<types.FpAdjacentlyTagged>(export_fn(arg_ptr));
            };
        })(),
        exportFpEnum: (() => {
            const export_fn = instance.exports.__fp_gen_export_fp_enum as any;
            if (!export_fn) return;

            return (arg: types.FpVariantRenaming) => {
                const arg_ptr = serializeObject(arg);
                return parseObject<types.FpVariantRenaming>(export_fn(arg_ptr));
            };
        })(),
        exportFpFlatten: (() => {
            const export_fn = instance.exports.__fp_gen_export_fp_flatten as any;
            if (!export_fn) return;

            return (arg: types.FpFlatten) => {
                const arg_ptr = serializeObject(arg);
                return parseObject<types.FpFlatten>(export_fn(arg_ptr));
            };
        })(),
        exportFpInternallyTagged: (() => {
            const export_fn = instance.exports.__fp_gen_export_fp_internally_tagged as any;
            if (!export_fn) return;

            return (arg: types.FpInternallyTagged) => {
                const arg_ptr = serializeObject(arg);
                return parseObject<types.FpInternallyTagged>(export_fn(arg_ptr));
            };
        })(),
        exportFpStruct: (() => {
            const export_fn = instance.exports.__fp_gen_export_fp_struct as any;
            if (!export_fn) return;

            return (arg: types.FpPropertyRenaming) => {
                const arg_ptr = serializeObject(arg);
                return parseObject<types.FpPropertyRenaming>(export_fn(arg_ptr));
            };
        })(),
        exportFpUntagged: (() => {
            const export_fn = instance.exports.__fp_gen_export_fp_untagged as any;
            if (!export_fn) return;

            return (arg: types.FpUntagged) => {
                const arg_ptr = serializeObject(arg);
                return parseObject<types.FpUntagged>(export_fn(arg_ptr));
            };
        })(),
        exportGenerics: (() => {
            const export_fn = instance.exports.__fp_gen_export_generics as any;
            if (!export_fn) return;

            return (arg: types.StructWithGenerics<number>) => {
                const arg_ptr = serializeObject(arg);
                return parseObject<types.StructWithGenerics<number>>(export_fn(arg_ptr));
            };
        })(),
        exportMultiplePrimitives: (() => {
            const export_fn = instance.exports.__fp_gen_export_multiple_primitives as any;
            if (!export_fn) return;

            return (arg1: number, arg2: string) => {
                const arg2_ptr = serializeObject(arg2);
                return interpretBigSign(export_fn(arg1, arg2_ptr), 9223372036854775808n);
            };
        })(),
        exportPrimitiveBool: (() => {
            const export_fn = instance.exports.__fp_gen_export_primitive_bool as any;
            if (!export_fn) return;

            return (arg: boolean) => !!export_fn(arg);
        })(),
        exportPrimitiveF32: instance.exports.__fp_gen_export_primitive_f32 as any,
        exportPrimitiveF64: instance.exports.__fp_gen_export_primitive_f64 as any,
        exportPrimitiveI16: (() => {
            const export_fn = instance.exports.__fp_gen_export_primitive_i16 as any;
            if (!export_fn) return;

            return (arg: number) => interpretSign(export_fn(arg), 32768);
        })(),
        exportPrimitiveI32: (() => {
            const export_fn = instance.exports.__fp_gen_export_primitive_i32 as any;
            if (!export_fn) return;

            return (arg: number) => interpretSign(export_fn(arg), 2147483648);
        })(),
        exportPrimitiveI64: (() => {
            const export_fn = instance.exports.__fp_gen_export_primitive_i64 as any;
            if (!export_fn) return;

            return (arg: bigint) => interpretBigSign(export_fn(arg), 9223372036854775808n);
        })(),
        exportPrimitiveI8: (() => {
            const export_fn = instance.exports.__fp_gen_export_primitive_i8 as any;
            if (!export_fn) return;

            return (arg: number) => interpretSign(export_fn(arg), 128);
        })(),
        exportPrimitiveU16: instance.exports.__fp_gen_export_primitive_u16 as any,
        exportPrimitiveU32: instance.exports.__fp_gen_export_primitive_u32 as any,
        exportPrimitiveU64: instance.exports.__fp_gen_export_primitive_u64 as any,
        exportPrimitiveU8: instance.exports.__fp_gen_export_primitive_u8 as any,
        exportSerdeAdjacentlyTagged: (() => {
            const export_fn = instance.exports.__fp_gen_export_serde_adjacently_tagged as any;
            if (!export_fn) return;

            return (arg: types.SerdeAdjacentlyTagged) => {
                const arg_ptr = serializeObject(arg);
                return parseObject<types.SerdeAdjacentlyTagged>(export_fn(arg_ptr));
            };
        })(),
        exportSerdeEnum: (() => {
            const export_fn = instance.exports.__fp_gen_export_serde_enum as any;
            if (!export_fn) return;

            return (arg: types.SerdeVariantRenaming) => {
                const arg_ptr = serializeObject(arg);
                return parseObject<types.SerdeVariantRenaming>(export_fn(arg_ptr));
            };
        })(),
        exportSerdeFlatten: (() => {
            const export_fn = instance.exports.__fp_gen_export_serde_flatten as any;
            if (!export_fn) return;

            return (arg: types.SerdeFlatten) => {
                const arg_ptr = serializeObject(arg);
                return parseObject<types.SerdeFlatten>(export_fn(arg_ptr));
            };
        })(),
        exportSerdeInternallyTagged: (() => {
            const export_fn = instance.exports.__fp_gen_export_serde_internally_tagged as any;
            if (!export_fn) return;

            return (arg: types.SerdeInternallyTagged) => {
                const arg_ptr = serializeObject(arg);
                return parseObject<types.SerdeInternallyTagged>(export_fn(arg_ptr));
            };
        })(),
        exportSerdeStruct: (() => {
            const export_fn = instance.exports.__fp_gen_export_serde_struct as any;
            if (!export_fn) return;

            return (arg: types.SerdePropertyRenaming) => {
                const arg_ptr = serializeObject(arg);
                return parseObject<types.SerdePropertyRenaming>(export_fn(arg_ptr));
            };
        })(),
        exportSerdeUntagged: (() => {
            const export_fn = instance.exports.__fp_gen_export_serde_untagged as any;
            if (!export_fn) return;

            return (arg: types.SerdeUntagged) => {
                const arg_ptr = serializeObject(arg);
                return parseObject<types.SerdeUntagged>(export_fn(arg_ptr));
            };
        })(),
        exportString: (() => {
            const export_fn = instance.exports.__fp_gen_export_string as any;
            if (!export_fn) return;

            return (arg: string) => {
                const arg_ptr = serializeObject(arg);
                return parseObject<string>(export_fn(arg_ptr));
            };
        })(),
        exportTimestamp: (() => {
            const export_fn = instance.exports.__fp_gen_export_timestamp as any;
            if (!export_fn) return;

            return (arg: types.MyDateTime) => {
                const arg_ptr = serializeObject(arg);
                return parseObject<types.MyDateTime>(export_fn(arg_ptr));
            };
        })(),
        exportVoidFunction: instance.exports.__fp_gen_export_void_function as any,
        fetchData: (() => {
            const export_fn = instance.exports.__fp_gen_fetch_data as any;
            if (!export_fn) return;

            return (rType: string) => {
                const type_ptr = serializeObject(rType);
                return promiseFromPtr(export_fn(type_ptr)).then((ptr) => parseObject<types.Result<string, string>>(ptr));
            };
        })(),
        init: instance.exports.__fp_gen_init as any,
        reducerBridge: (() => {
            const export_fn = instance.exports.__fp_gen_reducer_bridge as any;
            if (!export_fn) return;

            return (action: types.ReduxAction) => {
                const action_ptr = serializeObject(action);
                return parseObject<types.StateUpdate>(export_fn(action_ptr));
            };
        })(),
        exportAsyncStructRaw: (() => {
            const export_fn = instance.exports.__fp_gen_export_async_struct as any;
            if (!export_fn) return;

            return (arg1: Uint8Array, arg2: bigint) => {
                const arg1_ptr = exportToMemory(arg1);
                return promiseFromPtr(export_fn(arg1_ptr, arg2)).then(importFromMemory);
            };
        })(),
        exportFpAdjacentlyTaggedRaw: (() => {
            const export_fn = instance.exports.__fp_gen_export_fp_adjacently_tagged as any;
            if (!export_fn) return;

            return (arg: Uint8Array) => {
                const arg_ptr = exportToMemory(arg);
                return importFromMemory(export_fn(arg_ptr));
            };
        })(),
        exportFpEnumRaw: (() => {
            const export_fn = instance.exports.__fp_gen_export_fp_enum as any;
            if (!export_fn) return;

            return (arg: Uint8Array) => {
                const arg_ptr = exportToMemory(arg);
                return importFromMemory(export_fn(arg_ptr));
            };
        })(),
        exportFpFlattenRaw: (() => {
            const export_fn = instance.exports.__fp_gen_export_fp_flatten as any;
            if (!export_fn) return;

            return (arg: Uint8Array) => {
                const arg_ptr = exportToMemory(arg);
                return importFromMemory(export_fn(arg_ptr));
            };
        })(),
        exportFpInternallyTaggedRaw: (() => {
            const export_fn = instance.exports.__fp_gen_export_fp_internally_tagged as any;
            if (!export_fn) return;

            return (arg: Uint8Array) => {
                const arg_ptr = exportToMemory(arg);
                return importFromMemory(export_fn(arg_ptr));
            };
        })(),
        exportFpStructRaw: (() => {
            const export_fn = instance.exports.__fp_gen_export_fp_struct as any;
            if (!export_fn) return;

            return (arg: Uint8Array) => {
                const arg_ptr = exportToMemory(arg);
                return importFromMemory(export_fn(arg_ptr));
            };
        })(),
        exportFpUntaggedRaw: (() => {
            const export_fn = instance.exports.__fp_gen_export_fp_untagged as any;
            if (!export_fn) return;

            return (arg: Uint8Array) => {
                const arg_ptr = exportToMemory(arg);
                return importFromMemory(export_fn(arg_ptr));
            };
        })(),
        exportGenericsRaw: (() => {
            const export_fn = instance.exports.__fp_gen_export_generics as any;
            if (!export_fn) return;

            return (arg: Uint8Array) => {
                const arg_ptr = exportToMemory(arg);
                return importFromMemory(export_fn(arg_ptr));
            };
        })(),
        exportMultiplePrimitivesRaw: (() => {
            const export_fn = instance.exports.__fp_gen_export_multiple_primitives as any;
            if (!export_fn) return;

            return (arg1: number, arg2: Uint8Array) => {
                const arg2_ptr = exportToMemory(arg2);
                return interpretBigSign(export_fn(arg1, arg2_ptr), 9223372036854775808n);
            };
        })(),
        exportPrimitiveBoolRaw: (() => {
            const export_fn = instance.exports.__fp_gen_export_primitive_bool as any;
            if (!export_fn) return;

            return (arg: boolean) => !!export_fn(arg);
        })(),
        exportPrimitiveI16Raw: (() => {
            const export_fn = instance.exports.__fp_gen_export_primitive_i16 as any;
            if (!export_fn) return;

            return (arg: number) => interpretSign(export_fn(arg), 32768);
        })(),
        exportPrimitiveI32Raw: (() => {
            const export_fn = instance.exports.__fp_gen_export_primitive_i32 as any;
            if (!export_fn) return;

            return (arg: number) => interpretSign(export_fn(arg), 2147483648);
        })(),
        exportPrimitiveI64Raw: (() => {
            const export_fn = instance.exports.__fp_gen_export_primitive_i64 as any;
            if (!export_fn) return;

            return (arg: bigint) => interpretBigSign(export_fn(arg), 9223372036854775808n);
        })(),
        exportPrimitiveI8Raw: (() => {
            const export_fn = instance.exports.__fp_gen_export_primitive_i8 as any;
            if (!export_fn) return;

            return (arg: number) => interpretSign(export_fn(arg), 128);
        })(),
        exportSerdeAdjacentlyTaggedRaw: (() => {
            const export_fn = instance.exports.__fp_gen_export_serde_adjacently_tagged as any;
            if (!export_fn) return;

            return (arg: Uint8Array) => {
                const arg_ptr = exportToMemory(arg);
                return importFromMemory(export_fn(arg_ptr));
            };
        })(),
        exportSerdeEnumRaw: (() => {
            const export_fn = instance.exports.__fp_gen_export_serde_enum as any;
            if (!export_fn) return;

            return (arg: Uint8Array) => {
                const arg_ptr = exportToMemory(arg);
                return importFromMemory(export_fn(arg_ptr));
            };
        })(),
        exportSerdeFlattenRaw: (() => {
            const export_fn = instance.exports.__fp_gen_export_serde_flatten as any;
            if (!export_fn) return;

            return (arg: Uint8Array) => {
                const arg_ptr = exportToMemory(arg);
                return importFromMemory(export_fn(arg_ptr));
            };
        })(),
        exportSerdeInternallyTaggedRaw: (() => {
            const export_fn = instance.exports.__fp_gen_export_serde_internally_tagged as any;
            if (!export_fn) return;

            return (arg: Uint8Array) => {
                const arg_ptr = exportToMemory(arg);
                return importFromMemory(export_fn(arg_ptr));
            };
        })(),
        exportSerdeStructRaw: (() => {
            const export_fn = instance.exports.__fp_gen_export_serde_struct as any;
            if (!export_fn) return;

            return (arg: Uint8Array) => {
                const arg_ptr = exportToMemory(arg);
                return importFromMemory(export_fn(arg_ptr));
            };
        })(),
        exportSerdeUntaggedRaw: (() => {
            const export_fn = instance.exports.__fp_gen_export_serde_untagged as any;
            if (!export_fn) return;

            return (arg: Uint8Array) => {
                const arg_ptr = exportToMemory(arg);
                return importFromMemory(export_fn(arg_ptr));
            };
        })(),
        exportStringRaw: (() => {
            const export_fn = instance.exports.__fp_gen_export_string as any;
            if (!export_fn) return;

            return (arg: Uint8Array) => {
                const arg_ptr = exportToMemory(arg);
                return importFromMemory(export_fn(arg_ptr));
            };
        })(),
        exportTimestampRaw: (() => {
            const export_fn = instance.exports.__fp_gen_export_timestamp as any;
            if (!export_fn) return;

            return (arg: Uint8Array) => {
                const arg_ptr = exportToMemory(arg);
                return importFromMemory(export_fn(arg_ptr));
            };
        })(),
        fetchDataRaw: (() => {
            const export_fn = instance.exports.__fp_gen_fetch_data as any;
            if (!export_fn) return;

            return (rType: Uint8Array) => {
                const type_ptr = exportToMemory(rType);
                return promiseFromPtr(export_fn(type_ptr)).then(importFromMemory);
            };
        })(),
        reducerBridgeRaw: (() => {
            const export_fn = instance.exports.__fp_gen_reducer_bridge as any;
            if (!export_fn) return;

            return (action: Uint8Array) => {
                const action_ptr = exportToMemory(action);
                return importFromMemory(export_fn(action_ptr));
            };
        })(),
    };
}

function fromFatPtr(fatPtr: FatPtr): [ptr: number, len: number] {
    return [
        Number.parseInt((fatPtr >> 32n).toString()),
        Number.parseInt((fatPtr & 0xffff_ffffn).toString()),
    ];
}

function toFatPtr(ptr: number, len: number): FatPtr {
    return (BigInt(ptr) << 32n) | BigInt(len);
}<|MERGE_RESOLUTION|>--- conflicted
+++ resolved
@@ -12,16 +12,6 @@
 type FatPtr = bigint;
 
 export type Imports = {
-<<<<<<< HEAD
-    importFpAdjacentlyTagged: (arg: FpAdjacentlyTagged) => FpAdjacentlyTagged;
-    importFpEnum: (arg: FpVariantRenaming) => FpVariantRenaming;
-    importFpFlatten: (arg: FpFlatten) => FpFlatten;
-    importFpInternallyTagged: (arg: FpInternallyTagged) => FpInternallyTagged;
-    importFpStruct: (arg: FpPropertyRenaming) => FpPropertyRenaming;
-    importFpUntagged: (arg: FpUntagged) => FpUntagged;
-    importGenerics: (arg: StructWithGenerics<number>) => StructWithGenerics<number>;
-    importGetBytes: () => Result<ArrayBuffer, string>;
-=======
     importExplicitBoundPoint: (arg: types.ExplicitBoundPoint<number>) => void;
     importFpAdjacentlyTagged: (arg: types.FpAdjacentlyTagged) => types.FpAdjacentlyTagged;
     importFpEnum: (arg: types.FpVariantRenaming) => types.FpVariantRenaming;
@@ -30,7 +20,7 @@
     importFpStruct: (arg: types.FpPropertyRenaming) => types.FpPropertyRenaming;
     importFpUntagged: (arg: types.FpUntagged) => types.FpUntagged;
     importGenerics: (arg: types.StructWithGenerics<number>) => types.StructWithGenerics<number>;
->>>>>>> 4bea2429
+    importGetBytes: () => types.Result<ArrayBuffer, string>;
     importMultiplePrimitives: (arg1: number, arg2: string) => bigint;
     importPrimitiveBool: (arg: boolean) => boolean;
     importPrimitiveF32: (arg: number) => number;
