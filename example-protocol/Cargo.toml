--- conflicted
+++ resolved
@@ -6,15 +6,10 @@
 
 [dependencies]
 fp-bindgen = { path = "../fp-bindgen", features = [
-<<<<<<< HEAD
     "http-compat",
     "serde-bytes-compat",
     "time-compat",
-=======
-    "serde-bytes-compat",
-    "time-compat",
     "generators",
->>>>>>> 0e35fe49
 ] }
 pretty_assertions = "0.7"
 serde = { version = "1.0", features = ["derive"] }
