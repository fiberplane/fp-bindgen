[package]
name = "example-protocol"
version = "0.1.0"
authors = ["Fiberplane <info@fiberplane.com>"]
edition = "2018"

[dependencies]
<<<<<<< HEAD
chrono = "0.4.19"
fp-bindgen = { path = "../fp-bindgen", features = [
    "chrono-compat",
    "http-compat",
    "serde-bytes-compat",
] }
=======
fp-bindgen = { path = "../fp-bindgen", features = ["serde-bytes-compat", "time-compat"] }
>>>>>>> 5c5150ab
pretty_assertions = "0.7"
serde = { version = "1.0", features = ["derive"] }
serde_bytes = "0.11"
time = { version = "0.3", features = ["serde"] }<|MERGE_RESOLUTION|>--- conflicted
+++ resolved
@@ -5,16 +5,11 @@
 edition = "2018"
 
 [dependencies]
-<<<<<<< HEAD
-chrono = "0.4.19"
 fp-bindgen = { path = "../fp-bindgen", features = [
-    "chrono-compat",
     "http-compat",
     "serde-bytes-compat",
+    "time-compat",
 ] }
-=======
-fp-bindgen = { path = "../fp-bindgen", features = ["serde-bytes-compat", "time-compat"] }
->>>>>>> 5c5150ab
 pretty_assertions = "0.7"
 serde = { version = "1.0", features = ["derive"] }
 serde_bytes = "0.11"
