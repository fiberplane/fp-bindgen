// ============================================= //
// WebAssembly runtime for TypeScript            //
//                                               //
// This file is generated. PLEASE DO NOT MODIFY. //
// ============================================= //

import { encode, decode } from "@msgpack/msgpack";

import type {
    Body,
    ComplexAlias,
    ComplexGuestToHost,
    ComplexHostToGuest,
<<<<<<< HEAD
    Point,
=======
    ExplicitedlyImportedType,
    GroupImportedType1,
    GroupImportedType2,
>>>>>>> 8a6c6910
    RequestError,
    RequestMethod,
    RequestOptions,
    Response,
    Result,
    Simple,
} from "./types";

type FatPtr = bigint;

export type Imports = {
    countWords: (string: string) => Result<number, string>;
    log: (message: string) => void;
    makeRequest: (opts: RequestOptions) => Promise<Result<Response, RequestError>>;
    myAsyncImportedFunction: () => Promise<ComplexHostToGuest>;
    myComplexImportedFunction: (a: ComplexAlias) => ComplexHostToGuest;
    myPlainImportedFunction: (a: number, b: number) => number;
};

export type Exports = {
    fetchData?: (url: string) => Promise<string>;
    myAsyncExportedFunction?: () => Promise<ComplexGuestToHost>;
    myComplexExportedFunction?: (a: ComplexHostToGuest) => ComplexAlias;
    myPlainExportedFunction?: (a: number, b: number) => number;
};

/**
 * Represents an unrecoverable error in the FP runtime.
 *
 * After this, your only recourse is to create a new runtime, probably with a different WASM plugin.
 */
export class FPRuntimeError extends Error {
    constructor(message: string) {
        super(message);
    }
}

/**
 * Creates a runtime for executing the given plugin.
 *
 * @param plugin The raw WASM plugin.
 * @param importFunctions The host functions that may be imported by the plugin.
 * @returns The functions that may be exported by the plugin.
 */
export async function createRuntime(
    plugin: ArrayBuffer,
    importFunctions: Imports
): Promise<Exports> {
    const promises = new Map<FatPtr, (result: unknown) => void>();

    function createAsyncValue(): FatPtr {
        const len = 12; // std::mem::size_of::<AsyncValue>()
        const fatPtr = malloc(len);
        const [ptr] = fromFatPtr(fatPtr);
        const buffer = new Uint8Array(memory.buffer, ptr, len);
        buffer.fill(0);
        return fatPtr;
    }

    function parseObject<T>(fatPtr: FatPtr): T {
        const [ptr, len] = fromFatPtr(fatPtr);
        const buffer = new Uint8Array(memory.buffer, ptr, len);
        const object = decode<T>(buffer) as T;
        free(fatPtr);
        return object;
    }

    function promiseFromPtr<T>(ptr: FatPtr): Promise<T> {
        return new Promise<T>((resolve) => {
            promises.set(ptr, resolve as (result: unknown) => void);
        });
    }

    function resolvePromise(asyncValuePtr: FatPtr, resultPtr: FatPtr) {
        const resolve = promises.get(asyncValuePtr);
        if (!resolve) {
            throw new FPRuntimeError("Tried to resolve unknown promise");
        }

        resolve(resultPtr ? parseObject(resultPtr) : undefined);
    }

    function serializeObject<T>(object: T): FatPtr {
        const serialized = encode(object);
        const fatPtr = malloc(serialized.length);
        const [ptr, len] = fromFatPtr(fatPtr);
        const buffer = new Uint8Array(memory.buffer, ptr, len);
        buffer.set(serialized);
        return fatPtr;
    }

    const { instance } = await WebAssembly.instantiate(plugin, {
        fp: {
            __fp_host_resolve_async_value: resolvePromise,
            __fp_gen_count_words: (string_ptr: FatPtr): FatPtr => {
                const string = parseObject<string>(string_ptr);
                return serializeObject(importFunctions.countWords(string));
            },
            __fp_gen_log: (message_ptr: FatPtr) => {
                const message = parseObject<string>(message_ptr);
                importFunctions.log(message);
            },
            __fp_gen_make_request: (opts_ptr: FatPtr): FatPtr => {
                const opts = parseObject<RequestOptions>(opts_ptr);
                const _async_result_ptr = createAsyncValue();
                importFunctions.makeRequest(opts)
                    .then((result) => {
                        resolveFuture(_async_result_ptr, serializeObject(result));
                    })
                    .catch((error) => {
                        console.error(
                            'Unrecoverable exception trying to call async host function "make_request"',
                            error
                        );
                    });
                return _async_result_ptr;
            },
            __fp_gen_my_async_imported_function: (): FatPtr => {
                const _async_result_ptr = createAsyncValue();
                importFunctions.myAsyncImportedFunction()
                    .then((result) => {
                        resolveFuture(_async_result_ptr, serializeObject(result));
                    })
                    .catch((error) => {
                        console.error(
                            'Unrecoverable exception trying to call async host function "my_async_imported_function"',
                            error
                        );
                    });
                return _async_result_ptr;
            },
            __fp_gen_my_complex_imported_function: (a_ptr: FatPtr): FatPtr => {
                const a = parseObject<ComplexAlias>(a_ptr);
                return serializeObject(importFunctions.myComplexImportedFunction(a));
            },
            __fp_gen_my_plain_imported_function: (a: number, b: number): number => {
                return importFunctions.myPlainImportedFunction(a, b);
            },
        },
    });

    const getExport = <T>(name: string): T => {
        const exp = instance.exports[name];
        if (!exp) {
            throw new FPRuntimeError(`Plugin did not export expected symbol: "${name}"`);
        }
        return exp as unknown as T;
    };

    const memory = getExport<WebAssembly.Memory>("memory");
    const malloc = getExport<(len: number) => FatPtr>("__fp_malloc");
    const free = getExport<(ptr: FatPtr) => void>("__fp_free");
    const resolveFuture = getExport<(asyncValuePtr: FatPtr, resultPtr: FatPtr) => void>("__fp_guest_resolve_async_value");

    return {
        fetchData: (() => {
            const export_fn = instance.exports.__fp_gen_fetch_data as any;
            if (!export_fn) return;

            return (url: string) => {
                const url_ptr = serializeObject(url);
                return promiseFromPtr<string>(export_fn(url_ptr));
            };
        })(),
        myAsyncExportedFunction: (() => {
            const export_fn = instance.exports.__fp_gen_my_async_exported_function as any;
            if (!export_fn) return;

            return () => promiseFromPtr<ComplexGuestToHost>(export_fn());
        })(),
        myComplexExportedFunction: (() => {
            const export_fn = instance.exports.__fp_gen_my_complex_exported_function as any;
            if (!export_fn) return;

            return (a: ComplexHostToGuest) => {
                const a_ptr = serializeObject(a);
                return parseObject<ComplexAlias>(export_fn(a_ptr));
            };
        })(),
        myPlainExportedFunction: instance.exports.__fp_gen_my_plain_exported_function as any,
    };
}

function fromFatPtr(fatPtr: FatPtr): [ptr: number, len: number] {
    return [
        Number.parseInt((fatPtr >> 32n).toString()),
        Number.parseInt((fatPtr & 0xffff_ffffn).toString()),
    ];
}

function toFatPtr(ptr: number, len: number): FatPtr {
    return (BigInt(ptr) << 32n) | BigInt(len);
}<|MERGE_RESOLUTION|>--- conflicted
+++ resolved
@@ -11,13 +11,10 @@
     ComplexAlias,
     ComplexGuestToHost,
     ComplexHostToGuest,
-<<<<<<< HEAD
-    Point,
-=======
     ExplicitedlyImportedType,
     GroupImportedType1,
     GroupImportedType2,
->>>>>>> 8a6c6910
+    Point,
     RequestError,
     RequestMethod,
     RequestOptions,
