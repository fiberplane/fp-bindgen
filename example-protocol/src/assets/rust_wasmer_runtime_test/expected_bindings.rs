use super::types::*;
<<<<<<< HEAD
use crate::errors::InvocationError;
use crate::{
    support::{
        create_future_value, deserialize_from_slice, export_to_guest, export_to_guest_raw,
        import_from_guest, resolve_async_value, serialize_to_vec, FatPtr, ModuleRawFuture,
=======
use fp_bindgen_support::{
    common::mem::FatPtr,
    host::{
        errors::{InvocationError, RuntimeError},
        mem::{export_to_guest, export_to_guest_raw, import_from_guest, import_from_guest_raw},
        r#async::{create_future_value, future::ModuleRawFuture, resolve_async_value},
        runtime::RuntimeInstanceData,
>>>>>>> f49b8b73
    },
};
use wasmer::{imports, Function, ImportObject, Instance, Module, Store, WasmerEnv};

pub struct Runtime {
    module: Module,
}

impl Runtime {
    pub fn new(wasm_module: impl AsRef<[u8]>) -> Result<Self, RuntimeError> {
        let store = Self::default_store();
        let module = Module::new(&store, wasm_module)?;
        Ok(Self { module })
    }

    #[cfg(any(target_arch = "arm", target_arch = "aarch64"))]
    fn default_store() -> wasmer::Store {
        let compiler = wasmer_compiler_cranelift::Cranelift::default();
        let engine = wasmer_engine_universal::Universal::new(compiler).engine();
        Store::new(&engine)
    }

    #[cfg(not(any(target_arch = "arm", target_arch = "aarch64")))]
    fn default_store() -> wasmer::Store {
        let compiler = wasmer_compiler_singlepass::Singlepass::default();
        let engine = wasmer_engine_universal::Universal::new(compiler).engine();
        Store::new(&engine)
    }

    pub async fn fetch_data(&self, url: String) -> Result<String, InvocationError> {
<<<<<<< HEAD
        let url = serialize_to_vec(url);
        let res = self.fetch_data_raw(url);
        let res = res.await?;
        deserialize_from_slice(&res)
=======
        let url = rmp_serde::to_vec(&url).unwrap();
        let result = self.fetch_data_raw(url);
        let result = result.await;
        let result = result.map(|ref data| rmp_serde::from_slice(data).unwrap());
        result
>>>>>>> f49b8b73
    }
    pub async fn fetch_data_raw(&self, url: Vec<u8>) -> Result<Vec<u8>, InvocationError> {
        let mut env = RuntimeInstanceData::default();
        let import_object = create_import_object(self.module.store(), &env);
        let instance = Instance::new(&self.module, &import_object).unwrap();
        env.init_with_instance(&instance).unwrap();
        let url = export_to_guest_raw(&env, url);
        let function = instance
            .exports
            .get_native_function::<(FatPtr), FatPtr>("__fp_gen_fetch_data")
            .map_err(|_| InvocationError::FunctionNotExported)?;
        let result = function.call(url)?;
        let result = ModuleRawFuture::new(env.clone(), result).await;
        Ok(result)
    }

    pub async fn my_async_exported_function(&self) -> Result<ComplexGuestToHost, InvocationError> {
<<<<<<< HEAD
        let res = self.my_async_exported_function_raw();
        let res = res.await?;
        deserialize_from_slice(&res)
=======
        let result = self.my_async_exported_function_raw();
        let result = result.await;
        let result = result.map(|ref data| rmp_serde::from_slice(data).unwrap());
        result
>>>>>>> f49b8b73
    }
    pub async fn my_async_exported_function_raw(&self) -> Result<Vec<u8>, InvocationError> {
        let mut env = RuntimeInstanceData::default();
        let import_object = create_import_object(self.module.store(), &env);
        let instance = Instance::new(&self.module, &import_object).unwrap();
        env.init_with_instance(&instance).unwrap();
        let function = instance
            .exports
            .get_native_function::<(), FatPtr>("__fp_gen_my_async_exported_function")
            .map_err(|_| InvocationError::FunctionNotExported)?;
        let result = function.call()?;
        let result = ModuleRawFuture::new(env.clone(), result).await;
        Ok(result)
    }

    pub fn my_complex_exported_function(
        &self,
        a: ComplexHostToGuest,
    ) -> Result<ComplexAlias, InvocationError> {
<<<<<<< HEAD
        let a = serialize_to_vec(a);
        let res = self.my_complex_exported_function_raw(a);
        deserialize_from_slice(&res)
=======
        let a = rmp_serde::to_vec(&a).unwrap();
        let result = self.my_complex_exported_function_raw(a);
        let result = result.map(|ref data| rmp_serde::from_slice(data).unwrap());
        result
>>>>>>> f49b8b73
    }
    pub fn my_complex_exported_function_raw(&self, a: Vec<u8>) -> Result<Vec<u8>, InvocationError> {
        let mut env = RuntimeInstanceData::default();
        let import_object = create_import_object(self.module.store(), &env);
        let instance = Instance::new(&self.module, &import_object).unwrap();
        env.init_with_instance(&instance).unwrap();
        let a = export_to_guest_raw(&env, a);
        let function = instance
            .exports
            .get_native_function::<(FatPtr), FatPtr>("__fp_gen_my_complex_exported_function")
            .map_err(|_| InvocationError::FunctionNotExported)?;
        let result = function.call(a)?;
        let result = import_from_guest_raw(&env, result);
        Ok(result)
    }

    pub fn my_plain_exported_function(&self, a: u32, b: u32) -> Result<u32, InvocationError> {
<<<<<<< HEAD
        let res = self.my_plain_exported_function_raw(a, b);
        deserialize_from_slice(&res)
=======
        let result = self.my_plain_exported_function_raw(a, b);
        result
>>>>>>> f49b8b73
    }
    pub fn my_plain_exported_function_raw(&self, a: u32, b: u32) -> Result<u32, InvocationError> {
        let mut env = RuntimeInstanceData::default();
        let import_object = create_import_object(self.module.store(), &env);
        let instance = Instance::new(&self.module, &import_object).unwrap();
        env.init_with_instance(&instance).unwrap();
        let function = instance
            .exports
            .get_native_function::<(u32, u32), u32>("__fp_gen_my_plain_exported_function")
            .map_err(|_| InvocationError::FunctionNotExported)?;
        let result = function.call(a, b)?;
        Ok(result)
    }
}

fn create_import_object(store: &Store, env: &RuntimeInstanceData) -> ImportObject {
    imports! {
       "fp" => {
           "__fp_host_resolve_async_value" => Function :: new_native_with_env (store , env . clone () , resolve_async_value) ,
           "__fp_gen_count_words" => Function :: new_native_with_env (store , env . clone () , _count_words) ,
           "__fp_gen_log" => Function :: new_native_with_env (store , env . clone () , _log) ,
           "__fp_gen_make_request" => Function :: new_native_with_env (store , env . clone () , _make_request) ,
           "__fp_gen_my_async_imported_function" => Function :: new_native_with_env (store , env . clone () , _my_async_imported_function) ,
           "__fp_gen_my_complex_imported_function" => Function :: new_native_with_env (store , env . clone () , _my_complex_imported_function) ,
           "__fp_gen_my_plain_imported_function" => Function :: new_native_with_env (store , env . clone () , _my_plain_imported_function) ,
        }
    }
}

pub fn _count_words(env: &RuntimeInstanceData, string: FatPtr) -> FatPtr {
    let string = import_from_guest::<String>(env, string);
    let result = super::count_words(string);
    export_to_guest(env, &result)
}

pub fn _log(env: &RuntimeInstanceData, message: FatPtr) {
    let message = import_from_guest::<String>(env, message);
    let result = super::log(message);
    ()
}

pub fn _make_request(env: &RuntimeInstanceData, opts: FatPtr) -> FatPtr {
    let opts = import_from_guest::<RequestOptions>(env, opts);
    let result = super::make_request(opts);
    let env = env.clone();
    let async_ptr = create_future_value(&env);
    let handle = tokio::runtime::Handle::current();
    handle.spawn(async move {
        let result = result.await;
        let result_ptr = export_to_guest(&env, &result);
        env.guest_resolve_async_value(async_ptr, result_ptr);
    });
    async_ptr
}

pub fn _my_async_imported_function(env: &RuntimeInstanceData) -> FatPtr {
    let result = super::my_async_imported_function();
    let env = env.clone();
    let async_ptr = create_future_value(&env);
    let handle = tokio::runtime::Handle::current();
    handle.spawn(async move {
        let result = result.await;
        let result_ptr = export_to_guest(&env, &result);
        env.guest_resolve_async_value(async_ptr, result_ptr);
    });
    async_ptr
}

pub fn _my_complex_imported_function(env: &RuntimeInstanceData, a: FatPtr) -> FatPtr {
    let a = import_from_guest::<ComplexAlias>(env, a);
    let result = super::my_complex_imported_function(a);
    export_to_guest(env, &result)
}

pub fn _my_plain_imported_function(env: &RuntimeInstanceData, a: u32, b: u32) -> u32 {
    let result = super::my_plain_imported_function(a, b);
    result
}<|MERGE_RESOLUTION|>--- conflicted
+++ resolved
@@ -1,19 +1,14 @@
 use super::types::*;
-<<<<<<< HEAD
-use crate::errors::InvocationError;
-use crate::{
-    support::{
-        create_future_value, deserialize_from_slice, export_to_guest, export_to_guest_raw,
-        import_from_guest, resolve_async_value, serialize_to_vec, FatPtr, ModuleRawFuture,
-=======
 use fp_bindgen_support::{
     common::mem::FatPtr,
     host::{
         errors::{InvocationError, RuntimeError},
-        mem::{export_to_guest, export_to_guest_raw, import_from_guest, import_from_guest_raw},
+        mem::{
+            deserialize_from_slice, export_to_guest, export_to_guest_raw, import_from_guest,
+            import_from_guest_raw, serialize_to_vec,
+        },
         r#async::{create_future_value, future::ModuleRawFuture, resolve_async_value},
         runtime::RuntimeInstanceData,
->>>>>>> f49b8b73
     },
 };
 use wasmer::{imports, Function, ImportObject, Instance, Module, Store, WasmerEnv};
@@ -44,18 +39,11 @@
     }
 
     pub async fn fetch_data(&self, url: String) -> Result<String, InvocationError> {
-<<<<<<< HEAD
-        let url = serialize_to_vec(url);
-        let res = self.fetch_data_raw(url);
-        let res = res.await?;
-        deserialize_from_slice(&res)
-=======
         let url = rmp_serde::to_vec(&url).unwrap();
         let result = self.fetch_data_raw(url);
         let result = result.await;
-        let result = result.map(|ref data| rmp_serde::from_slice(data).unwrap());
+        let result = result.map(|ref data| deserialize_from_slice(data));
         result
->>>>>>> f49b8b73
     }
     pub async fn fetch_data_raw(&self, url: Vec<u8>) -> Result<Vec<u8>, InvocationError> {
         let mut env = RuntimeInstanceData::default();
@@ -73,16 +61,10 @@
     }
 
     pub async fn my_async_exported_function(&self) -> Result<ComplexGuestToHost, InvocationError> {
-<<<<<<< HEAD
-        let res = self.my_async_exported_function_raw();
-        let res = res.await?;
-        deserialize_from_slice(&res)
-=======
         let result = self.my_async_exported_function_raw();
         let result = result.await;
-        let result = result.map(|ref data| rmp_serde::from_slice(data).unwrap());
+        let result = result.map(|ref data| deserialize_from_slice(data));
         result
->>>>>>> f49b8b73
     }
     pub async fn my_async_exported_function_raw(&self) -> Result<Vec<u8>, InvocationError> {
         let mut env = RuntimeInstanceData::default();
@@ -102,16 +84,10 @@
         &self,
         a: ComplexHostToGuest,
     ) -> Result<ComplexAlias, InvocationError> {
-<<<<<<< HEAD
-        let a = serialize_to_vec(a);
-        let res = self.my_complex_exported_function_raw(a);
-        deserialize_from_slice(&res)
-=======
         let a = rmp_serde::to_vec(&a).unwrap();
         let result = self.my_complex_exported_function_raw(a);
-        let result = result.map(|ref data| rmp_serde::from_slice(data).unwrap());
+        let result = result.map(|ref data| deserialize_from_slice(data));
         result
->>>>>>> f49b8b73
     }
     pub fn my_complex_exported_function_raw(&self, a: Vec<u8>) -> Result<Vec<u8>, InvocationError> {
         let mut env = RuntimeInstanceData::default();
@@ -129,13 +105,8 @@
     }
 
     pub fn my_plain_exported_function(&self, a: u32, b: u32) -> Result<u32, InvocationError> {
-<<<<<<< HEAD
-        let res = self.my_plain_exported_function_raw(a, b);
-        deserialize_from_slice(&res)
-=======
         let result = self.my_plain_exported_function_raw(a, b);
         result
->>>>>>> f49b8b73
     }
     pub fn my_plain_exported_function_raw(&self, a: u32, b: u32) -> Result<u32, InvocationError> {
         let mut env = RuntimeInstanceData::default();
