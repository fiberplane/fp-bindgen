use serde::{Deserialize, Serialize};
use std::{collections::BTreeMap, collections::HashMap};

pub type Body = Vec<u8>;

pub type ComplexAlias = ComplexGuestToHost;

#[derive(Clone, Debug, Deserialize, PartialEq, Serialize)]
#[serde(rename_all = "camelCase")]
pub struct ComplexGuestToHost {
    pub simple: Simple,
    pub map: BTreeMap<String, Simple>,
}

<<<<<<< HEAD
/// Multi-line doc comment with complex characters
/// & " , \ ! '
#[derive(Clone, Debug, PartialEq, Deserialize)]
=======
#[derive(Clone, Debug, Deserialize, PartialEq, Serialize)]
>>>>>>> dd8143c4
#[serde(rename_all = "camelCase")]
pub struct ComplexHostToGuest {
    pub simple: Simple,
    pub list: Vec<f64>,
}

<<<<<<< HEAD
/// Represents an error with the request.
#[derive(Clone, Debug, PartialEq, Deserialize)]
=======
#[derive(Clone, Debug, Deserialize, PartialEq, Serialize)]
>>>>>>> dd8143c4
#[serde(tag = "type", rename_all = "snake_case")]
pub enum RequestError {
    /// Used when we know we don't have an active network connection.
    Offline,
    NoRoute,
    ConnectionRefused,
    Timeout,
    #[serde(rename_all = "camelCase")]
    ServerError {
        /// HTTP status code.
        status_code: u16,

        /// Response body.
        response: Body,
    },
    /// Misc.
    #[serde(rename_all = "camelCase")]
    Other { reason: String },
}

#[derive(Clone, Debug, Deserialize, PartialEq, Serialize)]
#[serde(rename_all = "SCREAMING_SNAKE_CASE")]
pub enum RequestMethod {
    Delete,
    Get,
    Options,
    Post,
    Put,
}

#[derive(Clone, Debug, Deserialize, PartialEq, Serialize)]
#[serde(rename_all = "camelCase")]
pub struct RequestOptions {
    pub url: String,
    pub method: RequestMethod,
    pub headers: HashMap<String, String>,
    #[serde(skip_serializing_if = "Option::is_none", with = "serde_bytes")]
    pub body: Option<Vec<u8>>,
}

<<<<<<< HEAD
/// A response to a request.
#[derive(Clone, Debug, PartialEq, Deserialize)]
=======
#[derive(Clone, Debug, Deserialize, PartialEq, Serialize)]
>>>>>>> dd8143c4
#[serde(rename_all = "camelCase")]
pub struct Response {
    /// Response headers, by name.
    pub headers: HashMap<String, String>,

    /// Response body.
    pub body: Body,
}

#[derive(Clone, Debug, Deserialize, PartialEq, Serialize)]
#[serde(rename_all = "camelCase")]
pub struct Simple {
    pub foo: i32,
    pub bar: String,
}<|MERGE_RESOLUTION|>--- conflicted
+++ resolved
@@ -12,25 +12,17 @@
     pub map: BTreeMap<String, Simple>,
 }
 
-<<<<<<< HEAD
 /// Multi-line doc comment with complex characters
 /// & " , \ ! '
-#[derive(Clone, Debug, PartialEq, Deserialize)]
-=======
 #[derive(Clone, Debug, Deserialize, PartialEq, Serialize)]
->>>>>>> dd8143c4
 #[serde(rename_all = "camelCase")]
 pub struct ComplexHostToGuest {
     pub simple: Simple,
     pub list: Vec<f64>,
 }
 
-<<<<<<< HEAD
 /// Represents an error with the request.
-#[derive(Clone, Debug, PartialEq, Deserialize)]
-=======
 #[derive(Clone, Debug, Deserialize, PartialEq, Serialize)]
->>>>>>> dd8143c4
 #[serde(tag = "type", rename_all = "snake_case")]
 pub enum RequestError {
     /// Used when we know we don't have an active network connection.
@@ -71,12 +63,8 @@
     pub body: Option<Vec<u8>>,
 }
 
-<<<<<<< HEAD
 /// A response to a request.
-#[derive(Clone, Debug, PartialEq, Deserialize)]
-=======
 #[derive(Clone, Debug, Deserialize, PartialEq, Serialize)]
->>>>>>> dd8143c4
 #[serde(rename_all = "camelCase")]
 pub struct Response {
     /// Response headers, by name.
