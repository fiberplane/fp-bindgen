use fp_bindgen::prelude::*;
use serde::{Deserialize, Serialize};
use std::collections::{BTreeMap, HashMap};

pub type Body = Vec<u8>;

#[derive(Serializable)]
pub struct DeadCode {
    pub you_wont_see_this: bool,
}

#[derive(Serializable)]
pub struct Simple {
    pub foo: i32,
    pub bar: String,
}

/// Multi-line doc comment with complex characters
/// & " , \ ! '
#[derive(Serializable)]
pub struct ComplexHostToGuest {
    pub simple: Simple,
    pub list: Vec<f64>,
}

pub type ComplexAlias = ComplexGuestToHost;

#[derive(Serializable)]
pub struct ComplexGuestToHost {
    pub simple: Simple,
    pub map: BTreeMap<String, Simple>,
}

#[derive(Clone, Debug, Deserialize, Serialize, Serializable)]
#[fp(rust_wasmer_runtime_module = "my_crate::other")]
#[serde(rename_all = "SCREAMING_SNAKE_CASE")]
pub enum RequestMethod {
    Delete,
    Get,
    Options,
    Post,
    Put,
}

#[derive(Clone, Debug, Deserialize, Serialize, Serializable)]
#[fp(rust_wasmer_runtime_module = "my_crate::prelude")]
#[serde(rename_all = "camelCase")]
pub struct RequestOptions {
    pub url: String,
    pub method: RequestMethod,
    pub headers: HashMap<String, String>,
    #[serde(skip_serializing_if = "Option::is_none", with = "serde_bytes")]
    pub body: Option<Vec<u8>>,
}

<<<<<<< HEAD
/// A response to a request.
#[derive(Serializable)]
=======
#[derive(Clone, Debug, Deserialize, Serialize, Serializable)]
#[fp(rust_wasmer_runtime_module = "my_crate::prelude")]
#[serde(rename_all = "camelCase")]
>>>>>>> dd8143c4
pub struct Response {
    /// Response headers, by name.
    pub headers: HashMap<String, String>,
    /// Response body.
    pub body: Body,
}

/// Represents an error with the request.
#[derive(Serializable)]
#[fp(tag = "type", rename_all = "snake_case")]
pub enum RequestError {
    /// Used when we know we don't have an active network connection.
    Offline,
    NoRoute,
    ConnectionRefused,
    Timeout,
    ServerError {
        /// HTTP status code.
        status_code: u16,
        /// Response body.
        response: Body,
    },
    /// Misc.
    Other {
        reason: String,
    },
}

fp_import! {
    /// Logs a message to the (development) console.
    fn log(message: String);

    /// This is a very simple function that only uses primitives. Our bindgen should have little
    /// trouble with this.
    fn my_plain_imported_function(a: u32, b: u32) -> u32;

    /// This one passes complex data types. Things are getting interesting.
    fn my_complex_imported_function(a: ComplexAlias) -> ComplexHostToGuest;

    fn count_words(string: String) -> Result<u16, String>;

    async fn my_async_imported_function() -> ComplexHostToGuest;

    async fn make_request(opts: RequestOptions) -> Result<Response, RequestError>;
}

fp_export! {
    fn my_plain_exported_function(a: u32, b: u32) -> u32;

    fn my_complex_exported_function(a: ComplexHostToGuest) -> ComplexAlias;

    async fn my_async_exported_function() -> ComplexGuestToHost;

    async fn fetch_data(url: String) -> String;
}

fn main() {
    for bindings_type in ["rust-plugin", "rust-wasmer-runtime", "ts-runtime"] {
        let output_path = format!("bindings/{}", bindings_type);
        fp_bindgen!(bindings_type, &output_path);
        println!("Generated bindings written to `{}/`.", output_path);
    }
}

#[test]
fn test_generate_rust_plugin() {
    fp_bindgen!("rust-plugin", "bindings/rust-plugin");

    let generated_functions = std::fs::read_to_string("bindings/rust-plugin/functions.rs")
        .expect("Cannot read generated functions");
    let expected_functions = String::from_utf8_lossy(include_bytes!(
        "assets/rust_plugin_test/expected_functions.rs"
    ));
    tests::assert_lines_eq(&generated_functions, &expected_functions);

    let generated_types = std::fs::read_to_string("bindings/rust-plugin/types.rs")
        .expect("Cannot read generated types");
    let expected_types =
        String::from_utf8_lossy(include_bytes!("assets/rust_plugin_test/expected_types.rs"));
    tests::assert_lines_eq(&generated_types, &expected_types);

    let generated_mod = std::fs::read_to_string("bindings/rust-plugin/mod.rs")
        .expect("Cannot read generated mod.rs");
    let expected_mod =
        String::from_utf8_lossy(include_bytes!("assets/rust_plugin_test/expected_mod.rs"));
    tests::assert_lines_eq(&generated_mod, &expected_mod);
}

#[test]
fn test_generate_rust_wasmer_runtime() {
    fp_bindgen!("rust-wasmer-runtime", "bindings/rust-wasmer-runtime");

    let generated_functions =
        std::fs::read_to_string("bindings/rust-wasmer-runtime/spec/bindings.rs")
            .expect("Cannot read generated bindings");
    let expected_functions = String::from_utf8_lossy(include_bytes!(
        "assets/rust_wasmer_runtime_test/expected_bindings.rs"
    ));
    tests::assert_lines_eq(&generated_functions, &expected_functions);

    let generated_types = std::fs::read_to_string("bindings/rust-wasmer-runtime/spec/types.rs")
        .expect("Cannot read generated types");
    let expected_types = String::from_utf8_lossy(include_bytes!(
        "assets/rust_wasmer_runtime_test/expected_types.rs"
    ));
    tests::assert_lines_eq(&generated_types, &expected_types);
}

#[test]
fn test_generate_ts_runtime() {
    fp_bindgen!("ts-runtime", "bindings/ts-runtime");

    let generated_types = std::fs::read_to_string("bindings/ts-runtime/types.ts")
        .expect("Cannot read generated types");
    let expected_types =
        String::from_utf8_lossy(include_bytes!("assets/ts_runtime_test/expected_types.ts"));
    tests::assert_lines_eq(&generated_types, &expected_types);

    let generated_index = std::fs::read_to_string("bindings/ts-runtime/index.ts")
        .expect("Cannot read generated index.ts");
    let expected_index =
        String::from_utf8_lossy(include_bytes!("assets/ts_runtime_test/expected_index.ts"));
    tests::assert_lines_eq(&generated_index, &expected_index);
}

#[cfg(test)]
mod tests {
    pub fn assert_lines_eq(generated_code: &str, expected_code: &str) {
        let generated_lines = generated_code.split('\n').collect::<Vec<_>>();
        let expected_lines = expected_code.split('\n').collect::<Vec<_>>();
        pretty_assertions::assert_eq!(generated_lines, expected_lines);
    }
}<|MERGE_RESOLUTION|>--- conflicted
+++ resolved
@@ -53,14 +53,10 @@
     pub body: Option<Vec<u8>>,
 }
 
-<<<<<<< HEAD
 /// A response to a request.
-#[derive(Serializable)]
-=======
 #[derive(Clone, Debug, Deserialize, Serialize, Serializable)]
 #[fp(rust_wasmer_runtime_module = "my_crate::prelude")]
 #[serde(rename_all = "camelCase")]
->>>>>>> dd8143c4
 pub struct Response {
     /// Response headers, by name.
     pub headers: HashMap<String, String>,
