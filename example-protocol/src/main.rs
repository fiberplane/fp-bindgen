use chrono::{DateTime, Utc};
use fp_bindgen::prelude::*;
use serde::{Deserialize, Serialize};
use std::collections::{BTreeMap, HashMap};

pub type Body = Vec<u8>;

#[derive(Serializable)]
pub struct DeadCode {
    pub you_wont_see_this: bool,
}

#[derive(Serializable)]
pub struct Point<T> {
    pub value: T,
}

#[derive(Serializable)]
pub struct Simple {
    pub foo: i32,
    pub bar: String,
}

/// Multi-line doc comment with complex characters
/// & " , \ ! '
#[derive(Serializable)]
pub struct ComplexHostToGuest {
    pub simple: Simple,
    pub list: Vec<f64>,
<<<<<<< HEAD
    pub points: Vec<Point<f64>>,
    pub recursive: Vec<Point<Point<f64>>>,
=======
    pub timestamp: DateTime<Utc>,
>>>>>>> 7920c84a
}

pub type ComplexAlias = ComplexGuestToHost;

#[derive(Serializable)]
pub struct ComplexGuestToHost {
    pub simple: Simple,
    pub map: BTreeMap<String, Simple>,
    pub timestamp: DateTime<Utc>,
}

#[derive(Clone, Debug, Deserialize, Serialize, Serializable)]
#[fp(rust_wasmer_runtime_module = "my_crate::other")]
#[serde(rename_all = "SCREAMING_SNAKE_CASE")]
pub enum RequestMethod {
    Delete,
    Get,
    Options,
    Post,
    Put,
}

#[derive(Clone, Debug, Deserialize, Serialize, Serializable)]
#[fp(rust_wasmer_runtime_module = "my_crate::prelude")]
#[serde(rename_all = "camelCase")]
pub struct RequestOptions {
    pub url: String,
    pub method: RequestMethod,
    pub headers: HashMap<String, String>,
    #[serde(skip_serializing_if = "Option::is_none", with = "serde_bytes")]
    pub body: Option<Vec<u8>>,
}

/// A response to a request.
#[derive(Clone, Debug, Deserialize, Serialize, Serializable)]
#[fp(rust_wasmer_runtime_module = "my_crate::prelude")]
#[serde(rename_all = "camelCase")]
pub struct Response {
    /// Response headers, by name.
    pub headers: HashMap<String, String>,
    /// Response body.
    pub body: Body,
}

/// Represents an error with the request.
#[derive(Serializable)]
#[fp(tag = "type", rename_all = "snake_case")]
pub enum RequestError {
    /// Used when we know we don't have an active network connection.
    Offline,
    NoRoute,
    ConnectionRefused,
    Timeout,
    ServerError {
        /// HTTP status code.
        status_code: u16,
        /// Response body.
        response: Body,
    },
    /// Misc.
    Other {
        reason: String,
    },
}

#[derive(Serializable)]
pub struct ExplicitedlyImportedType {
    pub you_will_see_this: bool,
}

mod foobar {
    use fp_bindgen::prelude::*;
    pub mod baz {
        use fp_bindgen::prelude::*;
        #[derive(Serializable)]
        pub struct GroupImportedType1 {
            pub you_will_see_this: bool,
        }
    }
    #[derive(Serializable)]
    pub struct GroupImportedType2 {
        pub you_will_see_this: bool,
    }
}

fp_import! {
    use ExplicitedlyImportedType;

    use foobar::{baz::GroupImportedType1, GroupImportedType2};

    /// Logs a message to the (development) console.
    fn log(message: String);

    /// This is a very simple function that only uses primitives. Our bindgen should have little
    /// trouble with this.
    fn my_plain_imported_function(a: u32, b: u32) -> u32;

    /// This one passes complex data types. Things are getting interesting.
    fn my_complex_imported_function(a: ComplexAlias) -> ComplexHostToGuest;

    fn count_words(string: String) -> Result<u16, String>;

    async fn my_async_imported_function() -> ComplexHostToGuest;

    async fn make_request(opts: RequestOptions) -> Result<Response, RequestError>;
}

fp_export! {
    use ExplicitedlyImportedType;

    fn my_plain_exported_function(a: u32, b: u32) -> u32;

    fn my_complex_exported_function(a: ComplexHostToGuest) -> ComplexAlias;

    async fn my_async_exported_function() -> ComplexGuestToHost;

    async fn fetch_data(url: String) -> String;
}

fn main() {
    for bindings_type in ["rust-plugin", "rust-wasmer-runtime", "ts-runtime"] {
        let output_path = format!("bindings/{}", bindings_type);
        fp_bindgen!(bindings_type, &output_path);
        println!("Generated bindings written to `{}/`.", output_path);
    }
}

#[test]
fn test_generate_rust_plugin() {
    fp_bindgen!("rust-plugin", "bindings/rust-plugin");

    let generated_functions = std::fs::read_to_string("bindings/rust-plugin/functions.rs")
        .expect("Cannot read generated functions");
    let expected_functions = String::from_utf8_lossy(include_bytes!(
        "assets/rust_plugin_test/expected_functions.rs"
    ));
    tests::assert_lines_eq(&generated_functions, &expected_functions);

    let generated_types = std::fs::read_to_string("bindings/rust-plugin/types.rs")
        .expect("Cannot read generated types");
    let expected_types =
        String::from_utf8_lossy(include_bytes!("assets/rust_plugin_test/expected_types.rs"));
    tests::assert_lines_eq(&generated_types, &expected_types);

    let generated_mod = std::fs::read_to_string("bindings/rust-plugin/mod.rs")
        .expect("Cannot read generated mod.rs");
    let expected_mod =
        String::from_utf8_lossy(include_bytes!("assets/rust_plugin_test/expected_mod.rs"));
    tests::assert_lines_eq(&generated_mod, &expected_mod);
}

#[test]
fn test_generate_rust_wasmer_runtime() {
    fp_bindgen!("rust-wasmer-runtime", "bindings/rust-wasmer-runtime");

    let generated_functions =
        std::fs::read_to_string("bindings/rust-wasmer-runtime/spec/bindings.rs")
            .expect("Cannot read generated bindings");
    let expected_functions = String::from_utf8_lossy(include_bytes!(
        "assets/rust_wasmer_runtime_test/expected_bindings.rs"
    ));
    tests::assert_lines_eq(&generated_functions, &expected_functions);

    let generated_types = std::fs::read_to_string("bindings/rust-wasmer-runtime/spec/types.rs")
        .expect("Cannot read generated types");
    let expected_types = String::from_utf8_lossy(include_bytes!(
        "assets/rust_wasmer_runtime_test/expected_types.rs"
    ));
    tests::assert_lines_eq(&generated_types, &expected_types);
}

#[test]
fn test_generate_ts_runtime() {
    fp_bindgen!("ts-runtime", "bindings/ts-runtime");

    let generated_types = std::fs::read_to_string("bindings/ts-runtime/types.ts")
        .expect("Cannot read generated types");
    let expected_types =
        String::from_utf8_lossy(include_bytes!("assets/ts_runtime_test/expected_types.ts"));
    tests::assert_lines_eq(&generated_types, &expected_types);

    let generated_index = std::fs::read_to_string("bindings/ts-runtime/index.ts")
        .expect("Cannot read generated index.ts");
    let expected_index =
        String::from_utf8_lossy(include_bytes!("assets/ts_runtime_test/expected_index.ts"));
    tests::assert_lines_eq(&generated_index, &expected_index);
}

#[cfg(test)]
mod tests {
    pub fn assert_lines_eq(generated_code: &str, expected_code: &str) {
        let generated_lines = generated_code.split('\n').collect::<Vec<_>>();
        let expected_lines = expected_code.split('\n').collect::<Vec<_>>();
        pretty_assertions::assert_eq!(generated_lines, expected_lines);
    }
}<|MERGE_RESOLUTION|>--- conflicted
+++ resolved
@@ -27,12 +27,9 @@
 pub struct ComplexHostToGuest {
     pub simple: Simple,
     pub list: Vec<f64>,
-<<<<<<< HEAD
     pub points: Vec<Point<f64>>,
     pub recursive: Vec<Point<Point<f64>>>,
-=======
     pub timestamp: DateTime<Utc>,
->>>>>>> 7920c84a
 }
 
 pub type ComplexAlias = ComplexGuestToHost;
