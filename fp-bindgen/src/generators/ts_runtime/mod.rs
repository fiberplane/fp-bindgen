--- conflicted
+++ resolved
@@ -963,11 +963,7 @@
             let args: Vec<_> = ident
                 .generic_args
                 .iter()
-<<<<<<< HEAD
-                .map(|arg| format_ident(arg, types, scope))
-=======
-                .map(|(arg, _)| format_ident(arg, types))
->>>>>>> 7bdc71a7
+                .map(|(arg, _)| format_ident(arg, types, scope))
                 .collect();
             if args.is_empty() {
                 format!("{}{}", scope, ident.name)
