--- conflicted
+++ resolved
@@ -810,15 +810,7 @@
                         format_type(ty)
                     )
                 }
-<<<<<<< HEAD
-                ty => format!("{}: {};", field.name.to_camel_case(), format_type(ty)),
-=======
-                ty => format!(
-                    "{}: {};",
-                    get_field_name(field),
-                    format_type_with_options(ty, format_opts)
-                ),
->>>>>>> f85ad9d1
+                ty => format!("{}: {};", get_field_name(field), format_type(ty)),
             };
             if field.doc_lines.is_empty() {
                 vec![field_decl]
@@ -830,13 +822,6 @@
             }
         })
         .collect()
-}
-
-/// Formats a type so it's valid TypeScript.
-fn format_type(ty: &Type) -> String {
-<<<<<<< HEAD
-=======
-    format_type_with_options(ty, FormatOptions::default())
 }
 
 fn format_raw_type(ty: &Type) -> String {
@@ -847,32 +832,8 @@
     }
 }
 
-fn get_field_name(field: &Field) -> String {
-    if let Some(rename) = field.attrs.rename.as_ref() {
-        rename.to_owned()
-    } else if field.name.starts_with("r#") {
-        field.name[2..].to_camel_case()
-    } else {
-        field.name.to_camel_case()
-    }
-}
-
-#[derive(Clone, Copy)]
-struct FormatOptions {
-    optimize_binary_types: bool,
-}
-
-impl Default for FormatOptions {
-    fn default() -> Self {
-        FormatOptions {
-            // We can only optimize in limited contexts, so default is `false`.
-            optimize_binary_types: false,
-        }
-    }
-}
-
-fn format_type_with_options(ty: &Type, opts: FormatOptions) -> String {
->>>>>>> f85ad9d1
+/// Formats a type so it's valid TypeScript.
+fn format_type(ty: &Type) -> String {
     match ty {
         Type::Alias(name, _) => name.clone(),
         Type::Container(name, ty) => {
@@ -915,6 +876,16 @@
     string.to_owned()
 }
 
+fn get_field_name(field: &Field) -> String {
+    if let Some(rename) = field.attrs.rename.as_ref() {
+        rename.to_owned()
+    } else if field.name.starts_with("r#") {
+        field.name[2..].to_camel_case()
+    } else {
+        field.name.to_camel_case()
+    }
+}
+
 fn join_lines<F>(lines: &[String], formatter: F) -> String
 where
     F: Fn(&String) -> String,
