use crate::functions::{Function, FunctionArg, FunctionList};
use crate::generators::rust_plugin::generate_type_bindings;
use crate::types::Type;
use proc_macro2::{Punct, TokenStream};
use quote::{format_ident, quote, ToTokens};
use std::collections::BTreeSet;
use std::fs;
use syn::token::Async;

pub fn generate_bindings(
    import_functions: FunctionList,
    export_functions: FunctionList,
    serializable_types: BTreeSet<Type>,
    deserializable_types: BTreeSet<Type>,
    path: &str,
) {
    let spec_path = format!("{}/spec", path);
    fs::create_dir_all(&spec_path).expect("Could not create spec/ directory");

    // We use the same type generation as for the Rust plugin, only with the
    // serializable and deserializable types inverted:
    generate_type_bindings(
        deserializable_types,
        serializable_types,
        &spec_path,
        "rust_wasmer_runtime",
    );

    generate_function_bindings(import_functions, export_functions, &spec_path);
}

fn generate_create_import_object_func(import_functions: &FunctionList) -> TokenStream {
    //yes this is pretty ugly but fortunately *only* required here to get proper formatting with quote!
    //since rustfmt doesn't format inside macro invocations :(
    let newline = Punct::new('\n', proc_macro2::Spacing::Alone);
    let space = Punct::new(' ', proc_macro2::Spacing::Joint);
    let spaces4: Vec<_> = (0..3).map(|_| &space).collect();
    let spaces8: Vec<_> = (0..7).map(|_| &space).collect();
    let spaces8 = quote! {#(#spaces8)*};

    let fp_gen_names = import_functions
        .iter()
        .map(|function| format!("__fp_gen_{}", function.name));
    let names = import_functions
        .iter()
        .map(|function| format_ident!("_{}", function.name));

    quote! {
        fn create_import_object(store: &Store, env: &RuntimeInstanceData) -> ImportObject {
            imports! {
                #newline
                #(#spaces4)* "fp" => {
                    #newline
                    #spaces8 "__fp_host_resolve_async_value" => Function::new_native_with_env(store, env.clone(), resolve_async_value),
                    #newline
                    #(
                        #spaces8 #fp_gen_names => Function::new_native_with_env(store, env.clone(), #names),
                        #newline
                    )*
                #(#spaces4)* }
                #newline
            }
        }
    }
}

pub struct ExportSafeFunctionArg<'a>(pub &'a FunctionArg);

impl ToTokens for ExportSafeFunctionArg<'_> {
    fn to_tokens(&self, tokens: &mut proc_macro2::TokenStream) {
        let name = format_ident!("{}", self.0.name);
        let ty = ExportSafeType(&self.0.ty);
        quote!(#name: #ty).to_tokens(tokens)
    }
}

pub struct ExportSafeType<'a>(pub &'a Type);

impl ToTokens for ExportSafeType<'_> {
    fn to_tokens(&self, tokens: &mut proc_macro2::TokenStream) {
        match self.0 {
            Type::Primitive(p) => quote! {#p},
            _ => quote! {FatPtr},
        }
        .to_tokens(tokens)
    }
}

struct ComplexTypeToVec<'a>(&'a Type);
impl ToTokens for ComplexTypeToVec<'_> {
    fn to_tokens(&self, tokens: &mut TokenStream) {
        (match self.0 {
            Type::Primitive(p) => quote! {#p},
            _ => (quote! {Vec<u8>}),
        })
        .to_tokens(tokens)
    }
}

struct ComplexArgsToVec<'a>(&'a FunctionArg);

impl ToTokens for ComplexArgsToVec<'_> {
    fn to_tokens(&self, tokens: &mut TokenStream) {
        let name = format_ident!("{}", self.0.name);
        let ty = ComplexTypeToVec(&self.0.ty);
        (quote! {#name: #ty}).to_tokens(tokens)
    }
}

struct RuntimeImportedFunction<'a>(&'a Function);

impl ToTokens for RuntimeImportedFunction<'_> {
    fn to_tokens(&self, tokens: &mut TokenStream) {
        let newline = Punct::new('\n', proc_macro2::Spacing::Alone);

        let Function {
            name,
            doc_lines,
            args,
            return_type,
            is_async,
        } = self.0;

        let fp_gen_name = format!("__fp_gen_{}", name);
        let raw_name = format_ident!("{}_raw", name);
        let name = format_ident!("{}", name);

        let arg_names: Vec<_> = args.iter().map(|a| format_ident!("{}", a.name)).collect();
        let serialize_names: Vec<_> = args
            .iter()
            .filter_map(|a| {
                (!matches!(a.ty, Type::Primitive(..))).then(|| format_ident!("{}", a.name))
            })
            .collect();
        let safe_arg_types = args.iter().map(|a| ExportSafeType(&a.ty));
        let safe_return_type = ExportSafeType(return_type);
        let raw_format_args = args.iter().map(ComplexArgsToVec);
        let raw_format_return_type = ComplexTypeToVec(return_type);

        let asyncness = is_async.then(Async::default);

        let (raw_return_wrapper, return_wrapper) = if *is_async {
            (
                quote! {
                    let result = ModuleRawFuture::new(env.clone(), result).await;
                },
                quote! {
                    let result = result.await;
                    let result = result.map(|ref data| rmp_serde::from_slice(data).unwrap());
                },
            )
        } else if !matches!(return_type, Type::Primitive(..)) {
            (
                quote! {
                    let result = import_from_guest_raw(&env, result);
                },
                quote! {
                    let result = result.map(|ref data| rmp_serde::from_slice(data).unwrap());
                },
            )
        } else {
            (TokenStream::default(), TokenStream::default())
        };

        (quote! {
            #(#[doc = #doc_lines])*
            pub #asyncness fn #name(&self #(,#args)*) -> Result<#return_type, InvocationError> {
                #(let #serialize_names = rmp_serde::to_vec(&#serialize_names).unwrap();)*

                let result = self.#raw_name(#(#arg_names),*);

                #return_wrapper

<<<<<<< HEAD
                deserialize_from_slice(&res)
=======
                result
>>>>>>> f49b8b73
            }

            pub #asyncness fn #raw_name(&self #(,#raw_format_args)*) -> Result<#raw_format_return_type, InvocationError> {
                let mut env = RuntimeInstanceData::default();
                let import_object = create_import_object(self.module.store(), &env);
                let instance = Instance::new(&self.module, &import_object).unwrap();
                env.init_with_instance(&instance).unwrap();

                #(let #serialize_names = export_to_guest_raw(&env, #serialize_names);)*

                let function = instance
                    .exports
                    .get_native_function::<(#(#safe_arg_types),*), #safe_return_type>(#fp_gen_name)
                    .map_err(|_| InvocationError::FunctionNotExported)?;

                let result = function.call(#(#arg_names),*)?;

                #raw_return_wrapper

                Ok(result)
            }
            #newline
            #newline
            #newline
        })
        .to_tokens(tokens)
    }
}

struct RuntimeExportedFunction<'a>(&'a Function);

impl ToTokens for RuntimeExportedFunction<'_> {
    fn to_tokens(&self, tokens: &mut TokenStream) {
        let Function {
            name,
            args,
            is_async,
            return_type,
            ..
        } = self.0;

        let underscore_name = format_ident!("_{}", name);
        let input_args = args.iter().map(ExportSafeFunctionArg);
        let wrapper_return_type = if *is_async {
            quote! {-> FatPtr}
        } else if matches!(return_type, Type::Unit) {
            TokenStream::default()
        } else {
            let est = ExportSafeType(return_type);
            quote! {-> #est}
        };

        let complex_args = args
            .iter()
            .filter(|a| !matches!(a.ty, Type::Primitive(_)))
            .collect::<Vec<_>>();
        let complex_types = complex_args.iter().map(|a| &a.ty);
        let complex_idents = complex_args
            .iter()
            .map(|a| format_ident!("{}", a.name))
            .collect::<Vec<_>>();

        let impl_func_name = format_ident!("{}", name);
        let arg_idents = args.iter().map(|a| format_ident!("{}", a.name));
        let func_call = quote!(super::#impl_func_name(#(#arg_idents),*));

        let wrapper = if *is_async {
            quote! {
                let env = env.clone();
                let async_ptr = create_future_value(&env);
                let handle = tokio::runtime::Handle::current();
                handle.spawn(async move {
                    let result = result.await;
                    let result_ptr = export_to_guest(&env, &result);
                    env.guest_resolve_async_value(async_ptr, result_ptr);
                });
                async_ptr
            }
        } else {
            match return_type {
                Type::Primitive(_) => quote! {result},
                Type::Unit => quote! {()},
                _ => quote! {export_to_guest(env, &result)},
            }
        };

        let newline = Punct::new('\n', proc_macro2::Spacing::Alone);

        (quote! {
            pub fn #underscore_name(env: &RuntimeInstanceData #(,#input_args)*) #wrapper_return_type {
                #(let #complex_idents = import_from_guest::<#complex_types>(env, #complex_idents);)*

                let result = #func_call;
                #wrapper
            }
            #newline
            #newline
        }).to_tokens(tokens)
    }
}

pub fn generate_function_bindings(
    import_functions: FunctionList,
    export_functions: FunctionList,
    path: &str,
) {
    let newline = Punct::new('\n', proc_macro2::Spacing::Alone);
    let create_import_object_func = generate_create_import_object_func(&import_functions);

    let imports = import_functions.iter().map(RuntimeExportedFunction);
    let exports = export_functions.iter().map(RuntimeImportedFunction);

    let full = rustfmt_wrapper::rustfmt(quote! {
        use super::types::*;
<<<<<<< HEAD
        use crate::errors::InvocationError;
        use crate::{
            support::{
                create_future_value, deserialize_from_slice, export_to_guest, export_to_guest_raw,
                import_from_guest, resolve_async_value, serialize_to_vec, FatPtr, ModuleRawFuture,
=======
        use fp_bindgen_support::{
            common::mem::FatPtr,
            host::{
                errors::{InvocationError, RuntimeError},
                mem::{export_to_guest, export_to_guest_raw, import_from_guest, import_from_guest_raw},
                r#async::{create_future_value, future::ModuleRawFuture, resolve_async_value},
                runtime::RuntimeInstanceData,
>>>>>>> f49b8b73
            },
        };
        use wasmer::{imports, Function, ImportObject, Instance, Module, Store, WasmerEnv};
        #newline
        #newline
        pub struct Runtime {
            module: Module,
        }
        #newline
        #newline
        impl Runtime {
            pub fn new(wasm_module: impl AsRef<[u8]>) -> Result<Self, RuntimeError> {
                let store = Self::default_store();
                let module = Module::new(&store, wasm_module)?;

                Ok(Self { module })
            }
            #newline
            #newline
            #[cfg(any(target_arch = "arm", target_arch = "aarch64"))]
            fn default_store() -> wasmer::Store {
                let compiler = wasmer_compiler_cranelift::Cranelift::default();
                let engine = wasmer_engine_universal::Universal::new(compiler).engine();
                Store::new(&engine)
            }
            #newline
            #newline
            #[cfg(not(any(target_arch = "arm", target_arch = "aarch64")))]
            fn default_store() -> wasmer::Store {
                let compiler = wasmer_compiler_singlepass::Singlepass::default();
                let engine = wasmer_engine_universal::Universal::new(compiler).engine();
                Store::new(&engine)
            }
            #newline
            #newline
            #(#exports)*
        }
        #newline
        #newline

        #create_import_object_func

        #newline
        #newline
        #(#imports)*

    })
    .unwrap();

    write_bindings_file(format!("{}/bindings.rs", path), full);
}

fn write_bindings_file<C>(file_path: String, contents: C)
where
    C: AsRef<[u8]>,
{
    fs::write(&file_path, &contents).expect("Could not write bindings file");
}

#[cfg(test)]
mod test {
    use super::ExportSafeFunctionArg;
    use crate::{functions::FunctionArg, types::Type};
    use quote::ToTokens;

    #[test]
    fn test_function_arg_to_tokens() {
        let arg = FunctionArg {
            name: "foobar".into(),
            ty: Type::String,
        };
        let arg = ExportSafeFunctionArg(&arg);

        let stringified = arg.into_token_stream().to_string();

        pretty_assertions::assert_eq!(&stringified, "foobar : FatPtr");
    }
}<|MERGE_RESOLUTION|>--- conflicted
+++ resolved
@@ -146,7 +146,7 @@
                 },
                 quote! {
                     let result = result.await;
-                    let result = result.map(|ref data| rmp_serde::from_slice(data).unwrap());
+                    let result = result.map(|ref data| deserialize_from_slice(data));
                 },
             )
         } else if !matches!(return_type, Type::Primitive(..)) {
@@ -155,7 +155,7 @@
                     let result = import_from_guest_raw(&env, result);
                 },
                 quote! {
-                    let result = result.map(|ref data| rmp_serde::from_slice(data).unwrap());
+                    let result = result.map(|ref data| deserialize_from_slice(data));
                 },
             )
         } else {
@@ -171,11 +171,7 @@
 
                 #return_wrapper
 
-<<<<<<< HEAD
-                deserialize_from_slice(&res)
-=======
                 result
->>>>>>> f49b8b73
             }
 
             pub #asyncness fn #raw_name(&self #(,#raw_format_args)*) -> Result<#raw_format_return_type, InvocationError> {
@@ -290,21 +286,13 @@
 
     let full = rustfmt_wrapper::rustfmt(quote! {
         use super::types::*;
-<<<<<<< HEAD
-        use crate::errors::InvocationError;
-        use crate::{
-            support::{
-                create_future_value, deserialize_from_slice, export_to_guest, export_to_guest_raw,
-                import_from_guest, resolve_async_value, serialize_to_vec, FatPtr, ModuleRawFuture,
-=======
         use fp_bindgen_support::{
             common::mem::FatPtr,
             host::{
                 errors::{InvocationError, RuntimeError},
-                mem::{export_to_guest, export_to_guest_raw, import_from_guest, import_from_guest_raw},
+                mem::{export_to_guest, export_to_guest_raw, import_from_guest, import_from_guest_raw, deserialize_from_slice, serialize_to_vec},
                 r#async::{create_future_value, future::ModuleRawFuture, resolve_async_value},
                 runtime::RuntimeInstanceData,
->>>>>>> f49b8b73
             },
         };
         use wasmer::{imports, Function, ImportObject, Instance, Module, Store, WasmerEnv};
