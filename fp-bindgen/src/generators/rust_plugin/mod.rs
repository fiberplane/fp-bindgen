use crate::types::is_runtime_bound;
use crate::{
    functions::FunctionList,
    types::{CargoDependency, Enum, Field, Struct, Type, TypeIdent, TypeMap},
    RustPluginConfig,
};
use std::{
    collections::{BTreeMap, BTreeSet},
    fs,
};

pub(crate) fn generate_bindings(
    import_functions: FunctionList,
    export_functions: FunctionList,
    types: TypeMap,
    config: RustPluginConfig,
    path: &str,
) {
    let src_path = format!("{}/src", path);
    fs::create_dir_all(&src_path).expect("Could not create output directory");

    generate_cargo_file(config, &import_functions, &types, path);

    generate_type_bindings(&types, &src_path, "rust_plugin");
    generate_imported_function_bindings(import_functions, &types, &src_path);
    generate_exported_function_bindings(export_functions, &types, &src_path);

    write_bindings_file(
        format!("{}/lib.rs", src_path),
        "#[rustfmt::skip]
mod export;
#[rustfmt::skip]
mod import;
#[rustfmt::skip]
mod types;

pub use export::*;
pub use import::*;
pub use types::*;

pub use fp_bindgen_support::*;
",
    );
}

fn generate_cargo_file(
    config: RustPluginConfig,
    import_functions: &FunctionList,
    types: &TypeMap,
    path: &str,
) {
    let requires_async = import_functions.iter().any(|function| function.is_async);

    let mut support_features = BTreeSet::from(["guest"]);
    if requires_async {
        support_features.insert("async");
    }

    let mut dependencies = BTreeMap::from([
        (
            "fp-bindgen-support",
            CargoDependency {
                version: Some(env!("CARGO_PKG_VERSION")),
                features: support_features,
                ..CargoDependency::default()
            },
        ),
        ("once_cell", CargoDependency::with_version("1.4")),
        ("rmp-serde", CargoDependency::with_version("1.0")),
        (
            "serde",
            CargoDependency::with_version_and_features("1.0", BTreeSet::from(["derive"])),
        ),
    ]);

    // Inject dependencies from custom types:
    for ty in types.values() {
        if let Type::Custom(custom_type) = ty {
            for (name, dependency) in custom_type.rs_dependencies.iter() {
                let dependency = if let Some(existing_dependency) = dependencies.remove(name) {
                    existing_dependency.merge_or_replace_with(dependency)
                } else {
                    dependency.clone()
                };
                dependencies.insert(name, dependency);
            }
        }
    }

    // Inject dependencies passed through the config:
    for (name, dependency) in config.dependencies {
        let dependency = if let Some(existing_dependency) = dependencies.remove(name) {
            existing_dependency.merge_or_replace_with(&dependency)
        } else {
            dependency.clone()
        };
        dependencies.insert(name, dependency);
    }

    write_bindings_file(
        format!("{}/Cargo.toml", path),
        format!(
            "[package]
name = \"{}\"
version = \"{}\"
authors = {}
edition = \"2018\"

[dependencies]
{}
",
            config.name,
            config.version,
            config.authors,
            dependencies
                .iter()
                .map(|(name, value)| format!("{} = {}", name, value))
                .collect::<Vec<_>>()
                .join("\n")
        ),
    );
}

pub fn generate_type_bindings(types: &TypeMap, path: &str, module_key: &str) {
    let std_types: BTreeSet<_> = types.values().filter_map(collect_std_types).collect();
    let std_imports = if std_types.is_empty() {
        "".to_owned()
    } else if std_types.len() == 1 {
        format!("use std::{};\n", std_types.iter().next().unwrap())
    } else {
        format!(
            "use std::{{{}}};\n",
            std_types.into_iter().collect::<Vec<_>>().join(", ")
        )
    };

    let type_imports = types
        .values()
        .filter_map(|ty| {
            let (ident, native_modules) = match ty {
                Type::Enum(Enum { ident, options, .. }) => (ident, &options.native_modules),
                Type::Struct(Struct { ident, options, .. }) => (ident, &options.native_modules),
                _ => return None,
            };
            native_modules
                .get(module_key)
                .map(|module| format!("pub use {}::{};", module, ident.name))
        })
        .collect::<Vec<_>>();
    let type_imports = if type_imports.is_empty() {
        "".to_owned()
    } else {
        format!("{}\n\n", type_imports.join("\n"))
    };

    let type_defs = types
        .values()
        .filter_map(|ty| match ty {
            Type::Alias(name, ty) => {
                Some(format!("pub type {} = {};", name, format_ident(ty, types)))
            }
            Type::Enum(ty) => {
                if ty.options.native_modules.contains_key(module_key) || ty.ident.name == "Result" {
                    None
                } else {
                    Some(create_enum_definition(ty, types))
                }
            }
            Type::Struct(ty) => {
                if ty.options.native_modules.contains_key(module_key) {
                    None
                } else {
                    Some(create_struct_definition(ty, types))
                }
            }
            _ => None,
        })
        .collect::<Vec<_>>();

    write_bindings_file(
        format!("{}/types.rs", path),
        format!(
            "#![allow(unused_imports)]\n\
            use serde::{{Deserialize, Serialize}};\n{}\n{}{}\n",
            std_imports,
            type_imports,
            type_defs.join("\n\n")
        ),
    );
}

fn format_functions(export_functions: FunctionList, types: &TypeMap, macro_path: &str) -> String {
    export_functions
        .iter()
        .map(|func| {
            let name = &func.name;
            let doc = func
                .doc_lines
                .iter()
                .map(|line| format!("///{}\n", line))
                .collect::<Vec<_>>()
                .join("");
            let modifiers = if func.is_async { "async " } else { "" };
            let args_with_types = func
                .args
                .iter()
                .map(|arg| format!("{}: {}", arg.name, format_ident(&arg.ty, types)))
                .collect::<Vec<_>>()
                .join(", ");
            let return_type = match &func.return_type {
                Some(ty) => format!(" -> {}", format_ident(ty, types)),
                None => "".to_owned(),
            };
            format!(
                "{}#[{}]\npub {}fn {}({}){};",
                doc, macro_path, modifiers, name, args_with_types, return_type,
            )
        })
        .collect::<Vec<_>>()
        .join("\n\n")
}

fn format_ident(ident: &TypeIdent, types: &TypeMap) -> String {
    match types.get(ident) {
        Some(ty) => format_type_with_ident(ty, ident, types),
        None => ident.to_string(), // Must be a generic.
    }
}

fn format_type_with_ident(ty: &Type, ident: &TypeIdent, types: &TypeMap) -> String {
    let format_name_with_args = |name: &str, maybe_num_expected_args: Option<usize>| {
        let generic_args: Vec<_> = ident
            .generic_args
            .iter()
            .map(|arg| format_ident(arg, types))
            .collect();
        if let Some(num_expected_args) = maybe_num_expected_args {
            if generic_args.len() != num_expected_args {
                panic!(
                    "Expected {} generic arguments, but found {}",
                    num_expected_args,
                    generic_args.len()
                );
            }
        }

        if generic_args.is_empty() {
            name.to_owned()
        } else {
            format!("{}<{}>", name, generic_args.join(", "))
        }
    };

    match ty {
        Type::Alias(name, _) => name.clone(),
<<<<<<< HEAD
        Type::Container(name, _) | Type::List(name, _) => format_name_with_args(name, Some(1)),
        Type::Custom(custom) => custom.rs_ty.clone(),
        Type::Enum(Enum { ident, .. }) => format_name_with_args(&ident.name, None),
        Type::Map(name, _, _) => format_name_with_args(name, Some(2)),
        Type::Struct(Struct { ident, .. }) => format_name_with_args(&ident.name, None),
=======
        Type::Container(name, _) | Type::List(name, _) => {
            let (arg, bounds) = ident
                .generic_args
                .first()
                .expect("Identifier was expected to contain a generic argument");
            format!(
                "{}<{}{}>",
                name,
                format_ident(arg, types),
                format_bounds(bounds)
            )
        }
        Type::Custom(custom) => custom.rs_ty.clone(),
        Type::Map(name, _, _) => {
            let (arg1, bounds1) = ident.generic_args.first().expect(
                "Identifier was expected to contain two generic arguments, but none were provided",
            );
            let (arg2, bounds2) = ident
                .generic_args
                .get(1)
                .expect("Identifier was expected to contain two generic arguments, but only one was provided");
            format!(
                "{}<{}{}, {}{}>",
                name,
                format_ident(arg1, types),
                format_bounds(bounds1),
                format_ident(arg2, types),
                format_bounds(bounds2),
            )
        }
>>>>>>> 4bea2429
        Type::Tuple(items) => format!(
            "[{}]",
            items
                .iter()
                .map(|item| format_ident(item, types))
                .collect::<Vec<_>>()
                .join(", ")
        ),
        Type::Unit => "()".to_owned(),
        _ => ident.to_string(),
    }
}

fn format_bounds(bounds: &[String]) -> String {
    bounds
        .iter()
        .filter(|bound| is_runtime_bound(bound))
        .cloned()
        .collect::<Vec<_>>()
        .join(" + ")
}

fn generate_imported_function_bindings(
    import_functions: FunctionList,
    types: &TypeMap,
    path: &str,
) {
    write_bindings_file(
        format!("{}/import.rs", path),
        format!(
            "use crate::types::*;\n\n{}\n",
            format_functions(
                import_functions,
                types,
                "fp_bindgen_support::fp_import_signature"
            )
        ),
    );
}

fn generate_exported_function_bindings(
    export_functions: FunctionList,
    types: &TypeMap,
    path: &str,
) {
    write_bindings_file(
        format!("{}/export.rs", path),
        format!(
            "use crate::types::*;\n\n{}\n",
            format_functions(
                export_functions,
                types,
                "fp_bindgen_support::fp_export_signature"
            )
        ),
    );
}

fn collect_std_types(ty: &Type) -> Option<String> {
    match ty {
        Type::Container(name, _) if name == "Rc" => Some("rc::Rc".to_owned()),
        Type::List(name, _) if (name == "BTreeSet" || name == "HashSet") => {
            Some(format!("collections::{}", name))
        }
        Type::Map(name, _, _) if (name == "BTreeMap" || name == "HashMap") => {
            Some(format!("collections::{}", name))
        }
        _ => None,
    }
}

fn create_enum_definition(ty: &Enum, types: &TypeMap) -> String {
    let variants = ty
        .variants
        .iter()
        .flat_map(|variant| {
            let mut serde_attrs = variant.attrs.to_serde_attrs();
            let mut variant_decl = match &variant.ty {
                Type::Unit => format!("{},", variant.name),
                Type::Struct(variant) => {
                    let fields = format_struct_fields(&variant.fields, types);
                    let has_multiple_lines = fields.iter().any(|field| field.contains('\n'));
                    let fields = if has_multiple_lines {
                        format!(
                            "\n{}\n",
                            fields
                                .iter()
                                .flat_map(|field| field.split('\n'))
                                .map(|line| if line.is_empty() {
                                    line.to_owned()
                                } else {
                                    format!("    {}", line)
                                })
                                .collect::<Vec<_>>()
                                .join("\n")
                                .trim_start_matches('\n'),
                        )
                    } else {
                        let fields = fields.join(" ");
                        format!(" {} ", &fields.trim_end_matches(','))
                    };
                    format!("{} {{{}}},", variant.ident.name, fields)
                }
                Type::Tuple(items) => {
                    let items = items
                        .iter()
                        .map(|item| format_ident(item, types))
                        .collect::<Vec<_>>()
                        .join(", ");
                    format!("{}({}),", variant.name, items)
                }
                other => panic!("Unsupported type for enum variant: {:?}", other),
            };

            if !serde_attrs.is_empty() {
                serde_attrs.sort();
                variant_decl = format!("#[serde({})]\n{}", serde_attrs.join(", "), variant_decl);
            }

            let lines = if variant.doc_lines.is_empty() {
                variant_decl
                    .split('\n')
                    .map(str::to_owned)
                    .collect::<Vec<_>>()
            } else {
                let mut lines = format_docs(&variant.doc_lines)
                    .trim_end_matches('\n')
                    .split('\n')
                    .map(str::to_owned)
                    .collect::<Vec<_>>();
                lines.append(
                    &mut variant_decl
                        .split('\n')
                        .map(str::to_owned)
                        .collect::<Vec<_>>(),
                );
                lines
            };

            lines
                .iter()
                .map(|line| {
                    if line.is_empty() {
                        line.clone()
                    } else {
                        format!("    {}", line)
                    }
                })
                .collect::<Vec<_>>()
        })
        .collect::<Vec<_>>()
        .join("\n");

    let serde_annotation = {
        let attrs = ty.options.to_serde_attrs();
        if attrs.is_empty() {
            "".to_owned()
        } else {
            format!("#[serde({})]\n", attrs.join(", "))
        }
    };

    format!(
        "{}#[derive(Clone, Debug, Deserialize, PartialEq, Serialize)]\n{}\
        pub enum {} {{\n\
            {}\n\
        }}",
        format_docs(&ty.doc_lines),
        serde_annotation,
        ty.ident,
        variants
    )
}

fn create_struct_definition(ty: &Struct, types: &TypeMap) -> String {
    let is_tuple_struct = ty
        .fields
        .first()
        .map(|field| field.name.is_none())
        .unwrap_or_default();

    let fields = format_struct_fields(&ty.fields, types)
        .iter()
        .flat_map(|field| field.split('\n'))
        .map(|line| {
            if line.is_empty() {
                line.to_owned()
            } else {
                format!(
                    "{}{}",
                    if line.starts_with('#') || line.starts_with("///") {
                        ""
                    } else {
                        "pub "
                    },
                    line
                )
            }
        })
        .collect::<Vec<_>>();
    let fields = if fields.len() > 1 || !is_tuple_struct {
        fields
            .into_iter()
            .map(|line| {
                if line.is_empty() {
                    line
                } else {
                    format!("    {}", line)
                }
            })
            .collect::<Vec<_>>()
    } else {
        fields
    };

    let serde_annotation = {
        let attrs = ty.options.to_serde_attrs();
        if attrs.is_empty() {
            "".to_owned()
        } else {
            format!("#[serde({})]\n", attrs.join(", "))
        }
    };

    let annotations = format!(
        "{}#[derive(Clone, Debug, Deserialize, PartialEq, Serialize)]\n{}",
        format_docs(&ty.doc_lines),
        serde_annotation
    );

    // Format ident, include bounds and skip compile-time only bounds
    let ident = ty.ident.format(true);
    if is_tuple_struct {
        if fields.len() > 1 {
            format!(
                "{}pub struct {}(\n{}\n);",
                annotations,
                ident,
                fields.join("\n").trim_start_matches('\n')
            )
        } else {
            format!("{}pub struct {}({});", annotations, ident, fields.join(" "))
        }
    } else {
        format!(
            "{}pub struct {} {{\n{}\n}}",
            annotations,
            ident,
            fields.join("\n").trim_start_matches('\n')
        )
    }
}

fn format_docs(doc_lines: &[String]) -> String {
    doc_lines
        .iter()
        .map(|line| format!("///{}\n", line))
        .collect::<Vec<_>>()
        .join("")
}

fn format_struct_fields(fields: &[Field], types: &TypeMap) -> Vec<String> {
    fields
        .iter()
        .map(|field| {
            let mut serde_attrs = field.attrs.to_serde_attrs();

            match types.get(&field.ty) {
                Some(Type::Container(name, _)) if name == "Option" => {
                    if !serde_attrs
                        .iter()
                        .any(|attr| attr == "default" || attr.starts_with("default = "))
                    {
                        serde_attrs.push("default".to_owned());
                    }
                    if !serde_attrs
                        .iter()
                        .any(|attr| attr.starts_with("skip_serializing_if ="))
                    {
                        serde_attrs.push("skip_serializing_if = \"Option::is_none\"".to_owned());
                    }
                }
                Some(Type::Custom(custom_type)) => {
                    for attr in custom_type.serde_attrs.iter() {
                        serde_attrs.push(attr.clone());
                    }
                }
                _ => {}
            }

            let docs = if field.doc_lines.is_empty() {
                "".to_owned()
            } else {
                format!(
                    "\n{}",
                    field
                        .doc_lines
                        .iter()
                        .map(|line| format!("///{}\n", line))
                        .collect::<Vec<_>>()
                        .join("")
                )
            };

            let annotations = if serde_attrs.is_empty() {
                "".to_owned()
            } else {
                serde_attrs.sort();
                format!("#[serde({})]\n", serde_attrs.join(", "))
            };

            if let Some(name) = field.name.as_ref() {
                format!(
                    "{}{}{}: {},",
                    docs,
                    annotations,
                    name,
                    format_ident(&field.ty, types)
                )
            } else {
                format!("{}{}{},", docs, annotations, format_ident(&field.ty, types))
            }
        })
        .collect()
}

fn write_bindings_file<C>(file_path: String, contents: C)
where
    C: AsRef<[u8]>,
{
    fs::write(&file_path, &contents).expect("Could not write bindings file");
}<|MERGE_RESOLUTION|>--- conflicted
+++ resolved
@@ -232,7 +232,7 @@
         let generic_args: Vec<_> = ident
             .generic_args
             .iter()
-            .map(|arg| format_ident(arg, types))
+            .map(|(arg, bounds)| format!("{}{}", format_ident(arg, types), format_bounds(bounds)))
             .collect();
         if let Some(num_expected_args) = maybe_num_expected_args {
             if generic_args.len() != num_expected_args {
@@ -253,44 +253,11 @@
 
     match ty {
         Type::Alias(name, _) => name.clone(),
-<<<<<<< HEAD
         Type::Container(name, _) | Type::List(name, _) => format_name_with_args(name, Some(1)),
         Type::Custom(custom) => custom.rs_ty.clone(),
         Type::Enum(Enum { ident, .. }) => format_name_with_args(&ident.name, None),
         Type::Map(name, _, _) => format_name_with_args(name, Some(2)),
         Type::Struct(Struct { ident, .. }) => format_name_with_args(&ident.name, None),
-=======
-        Type::Container(name, _) | Type::List(name, _) => {
-            let (arg, bounds) = ident
-                .generic_args
-                .first()
-                .expect("Identifier was expected to contain a generic argument");
-            format!(
-                "{}<{}{}>",
-                name,
-                format_ident(arg, types),
-                format_bounds(bounds)
-            )
-        }
-        Type::Custom(custom) => custom.rs_ty.clone(),
-        Type::Map(name, _, _) => {
-            let (arg1, bounds1) = ident.generic_args.first().expect(
-                "Identifier was expected to contain two generic arguments, but none were provided",
-            );
-            let (arg2, bounds2) = ident
-                .generic_args
-                .get(1)
-                .expect("Identifier was expected to contain two generic arguments, but only one was provided");
-            format!(
-                "{}<{}{}, {}{}>",
-                name,
-                format_ident(arg1, types),
-                format_bounds(bounds1),
-                format_ident(arg2, types),
-                format_bounds(bounds2),
-            )
-        }
->>>>>>> 4bea2429
         Type::Tuple(items) => format!(
             "[{}]",
             items
