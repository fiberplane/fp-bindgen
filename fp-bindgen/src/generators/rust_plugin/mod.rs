use crate::functions::FunctionList;
use crate::prelude::Primitive;
use crate::types::{format_name_with_generics, EnumOptions, Field, GenericArgument, Type, Variant};
use std::collections::BTreeSet;
use std::fs;

enum SerializationRequirements {
    Serialize,
    Deserialize,
    Both,
}

impl SerializationRequirements {
    pub fn from_sets(
        ty: &Type,
        serializable_types: &BTreeSet<Type>,
        deserializable_types: &BTreeSet<Type>,
    ) -> Self {
        let needs_serialization = serializable_types.contains(ty);
        let needs_deserialization = deserializable_types.contains(ty);
        match (needs_serialization, needs_deserialization) {
            (true, true) => SerializationRequirements::Both,
            (true, false) => SerializationRequirements::Serialize,
            (false, true) => SerializationRequirements::Deserialize,
            _ => panic!("Type cannot be (de)serialized: {:?}", ty),
        }
    }
}

pub fn generate_bindings(
    import_functions: FunctionList,
    export_functions: FunctionList,
    serializable_types: BTreeSet<Type>,
    deserializable_types: BTreeSet<Type>,
    path: &str,
) {
    let requires_async = import_functions.iter().any(|function| function.is_async);

    generate_type_bindings(serializable_types, deserializable_types, path);
    generate_function_bindings(import_functions, export_functions, path, requires_async);

    write_bindings_file(
        format!("{}/support.rs", path),
        include_bytes!("assets/support.rs"),
    );

    if requires_async {
        write_bindings_file(
            format!("{}/async.rs", path),
            include_bytes!("assets/async.rs"),
        );
        write_bindings_file(
            format!("{}/queue.rs", path),
            include_bytes!("assets/queue.rs"),
        );
        write_bindings_file(
            format!("{}/task.rs", path),
            include_bytes!("assets/task.rs"),
        );
    }

    write_bindings_file(
        format!("{}/mod.rs", path),
        format!(
            "{}pub mod functions;
{}mod support;
{}pub mod types;

pub mod __fp_macro {{
{}    pub use super::support::{{
        FatPtr, __fp_free, __fp_malloc, export_value_to_host, from_fat_ptr, import_value_from_host,
        malloc, to_fat_ptr,
    }};
{}}}

pub mod prelude {{
    pub use super::__fp_macro;
    pub use super::functions::*;
    pub use super::types::*;
}}
",
            if requires_async { "mod r#async;\n" } else { "" },
            if requires_async { "mod queue;\n" } else { "" },
            if requires_async { "mod task;\n" } else { "" },
            if requires_async {
                "    pub use super::r#async::{AsyncValue, __fp_guest_resolve_async_value};\n"
            } else {
                ""
            },
            if requires_async {
                "    pub use super::task::Task;\n"
            } else {
                ""
            },
        ),
    );
}

pub fn generate_type_bindings(
    serializable_types: BTreeSet<Type>,
    deserializable_types: BTreeSet<Type>,
    path: &str,
) {
    let mut all_types = serializable_types.clone();
    all_types.append(&mut deserializable_types.clone());

    let std_types = all_types
        .iter()
        .flat_map(|ty| collect_std_types(ty))
        .collect::<BTreeSet<_>>();
    let std_imports = if std_types.is_empty() {
        "".to_owned()
    } else if std_types.len() == 1 {
        format!("use std::{};\n", std_types.iter().next().unwrap())
    } else {
        format!(
            "use std::{{{}}};\n",
            std_types.into_iter().collect::<Vec<_>>().join(", ")
        )
    };

    let type_defs = all_types
        .into_iter()
        .filter_map(|ty| {
            let serde_reqs = SerializationRequirements::from_sets(
                &ty,
                &serializable_types,
                &deserializable_types,
            );
            match ty {
                Type::Alias(name, ty) => {
                    Some(format!("pub type {} = {};", name, format_type(ty.as_ref())))
                }
                Type::Enum(name, generic_args, doc_lines, variants, opts) => {
                    if name == "Result" {
                        None // No need to define our own.
                    } else {
                        Some(create_enum_definition(
                            name,
                            generic_args,
                            &doc_lines,
                            variants,
                            &serde_reqs,
                            opts,
                        ))
                    }
                }
                Type::Struct(name, generic_args, doc_lines, fields) => Some(
                    create_struct_definition(name, generic_args, &doc_lines, fields, &serde_reqs),
                ),
                _ => None,
            }
        })
        .collect::<Vec<_>>()
        .join("\n\n");

    write_bindings_file(
        format!("{}/types.rs", path),
        format!(
            "use serde::{{Deserialize, Serialize}};\n{}\n{}\n",
            std_imports, type_defs
        ),
    );
}

pub fn generate_function_bindings(
    import_functions: FunctionList,
    export_functions: FunctionList,
    path: &str,
    requires_async: bool,
) {
    let extern_decls = import_functions
        .iter()
        .map(|function| {
            let args = function
                .args
                .iter()
                .map(|arg| {
                    format!(
                        "{}: {}",
                        arg.name,
                        match arg.ty {
                            Type::Primitive(primitive) => format_primitive(primitive),
                            _ => "FatPtr".to_owned(),
                        }
                    )
                })
                .collect::<Vec<_>>()
                .join(", ");
            let return_type = match &function.return_type {
                Type::Unit => "".to_owned(),
                ty => format!(
                    " -> {}",
                    match ty {
                        Type::Primitive(primitive) => format_primitive(*primitive),
                        _ => "FatPtr".to_owned(),
                    }
                ),
            };
            format!(
                "    fn __fp_gen_{}({}){};",
                function.name, args, return_type
            )
        })
        .collect::<Vec<_>>()
        .join("\n\n");

    let fn_defs = import_functions
        .into_iter()
        .map(|function| {
            let name = function.name;
            let doc = function
                .doc_lines
                .iter()
                .map(|line| format!("///{}\n", line))
                .collect::<Vec<_>>()
                .join("");
            let modifiers = if function.is_async { "async " } else { "" };
            let args_with_types = function
                .args
                .iter()
                .map(|arg| format!("{}: {}", arg.name, format_type(&arg.ty)))
                .collect::<Vec<_>>()
                .join(", ");
            let return_type = match &function.return_type {
                Type::Unit => "".to_owned(),
                ty => format!(" -> {}", format_type(ty)),
            };
            let export_args = function
                .args
                .iter()
                .map(|arg| match &arg.ty {
                    Type::Primitive(_) => "".to_owned(),
                    _ => format!(
                        "    let {} = export_value_to_host(&{});\n",
                        arg.name, arg.name
                    ),
                })
                .collect::<Vec<_>>()
                .join("");
            let args = function
                .args
                .iter()
                .map(|arg| arg.name.clone())
                .collect::<Vec<_>>()
                .join(", ");
            let call_fn = match &function.return_type {
                Type::Unit => format!("__fp_gen_{}({});", name, args),
                Type::Primitive(_) => format!("__fp_gen_{}({})", name, args),
                _ => format!("let ret = __fp_gen_{}({});", name, args),
            };
            let import_return_value = match &function.return_type {
                Type::Unit | Type::Primitive(_) => "",
                _ => {
                    if function.is_async {
                        "        let result_ptr = HostFuture::new(ret).await;\n        import_value_from_host(result_ptr)\n"
                    } else {
                        "        import_value_from_host(ret)\n"
                    }
                }
            };
            let call_and_return = if import_return_value.is_empty() {
                format!("unsafe {{ {} }}", call_fn)
            } else {
                format!("unsafe {{\n        {}\n{}    }}", call_fn, import_return_value)
            };
            format!(
                "{}pub {}fn {}({}){} {{\n{}    {}\n}}",
                doc,
                modifiers,
                name,
                args_with_types,
                return_type,
                export_args,
                call_and_return
            )
        })
        .collect::<Vec<_>>()
        .join("\n\n");

    let macro_rules = export_functions
        .into_iter()
        .map(|function| {
            let name = function.name;
            let modifiers = if function.is_async { "async " } else { "" };
            let has_return_value = function.return_type != Type::Unit;
            let args_with_ptr_types = function
                .args
                .iter()
                .map(|arg| {
                    let ty = match &arg.ty {
                        Type::Primitive(primitive) => format_primitive(*primitive),
                        _ => "__fp_macro::FatPtr".to_owned(),
                    };
                    format!("{}: {}", arg.name, ty)
                })
                .collect::<Vec<_>>()
                .join(", ");
            let import_args = function
                .args
                .iter()
                .filter_map(|arg| match &arg.ty {
                    Type::Primitive(_) => None,
                    ty => Some(format!(
                        "let {} = unsafe {{ import_value_from_host::<{}>({}) }};",
                        arg.name,
                        format_type(ty),
                        arg.name
                    )),
                })
                .collect::<Vec<_>>();
            let args = function
                .args
                .iter()
                .map(|arg| arg.name.clone())
                .collect::<Vec<_>>()
                .join(", ");

            let body = if function.is_async {
                // Set up the `AsyncValue` to be synchronously returned and spawn a task
                // to execute the async function:
                let mut async_body = vec![
                    "let len = std::mem::size_of::<AsyncValue>() as u32;".to_owned(),
                    "let ptr = malloc(len);".to_owned(),
                    "let fat_ptr = to_fat_ptr(ptr, len);".to_owned(),
                    "let ptr = ptr as *mut AsyncValue;".to_owned(),
                    "".to_owned(),
                    "Task::spawn(Box::pin(async move {".to_owned(),
                ];

                async_body.append(
                    &mut import_args
                        .iter()
                        .map(|import_arg| format!("    {}", import_arg))
                        .collect(),
                );

                // Call the actual async function:
                async_body.push(match &function.return_type {
                    Type::Unit => format!("    {}({}).await;", name, args),
                    _ => format!("    let ret = {}({}).await;", name, args),
                });

                let result_ptr = if has_return_value {
                    format!(
                        "export_value_to_host::<{}>(&ret)",
                        format_type(&function.return_type)
                    )
                } else {
                    "0".to_owned()
                };

                // If there is a return type, put the result in the `AsyncValue`
                // referenced by `ptr`:
                async_body.append(&mut vec![
                    // We're done, notify the host:
                    "    unsafe {".to_owned(),
                    format!("        let result_ptr = {};", result_ptr),
                    "        __fp_host_resolve_async_value(fat_ptr, result_ptr);".to_owned(),
                    "    }".to_owned(),
                    "}));".to_owned(),
                    "".to_owned(),
                    // The `fat_ptr` is returned synchronously:
                    "fat_ptr".to_owned(),
                ]);

                async_body
            } else {
                let mut body = import_args;
                body.push(match &function.return_type {
                    Type::Unit => format!("{}({});", name, args),
                    Type::Primitive(_) => format!("{}({})", name, args),
                    _ => format!("let ret = {}({});", name, args),
                });
                match &function.return_type {
                    Type::Unit | Type::Primitive(_) => {}
                    ty => body.push(format!("export_value_to_host::<{}>(&ret)", format_type(ty))),
                }
                body
            };

            format!(
                "    ({}fn {}$args:tt{} $body:block) => {{
        #[no_mangle]
        pub fn __fp_gen_{}({}){} {{
            use __fp_macro::*;
{}
        }}

        {}fn {}$args{} $body
    }};",
                modifiers,
                name,
                if has_return_value { " -> $ret:ty" } else { "" },
                name,
                args_with_ptr_types,
                if function.is_async {
                    " -> __fp_macro::FatPtr"
                } else {
                    match &function.return_type {
                        Type::Unit => "",
                        Type::Primitive(_) => " -> $ret",
                        _ => " -> __fp_macro::FatPtr",
                    }
                },
                body.iter()
                    .map(|line| if line.is_empty() {
                        "".to_owned()
                    } else {
                        format!("            {}", line)
                    })
                    .collect::<Vec<_>>()
                    .join("\n"),
                modifiers,
                name,
                if has_return_value { " -> $ret" } else { "" }
            )
        })
        .collect::<Vec<_>>()
        .join("\n\n");
    let export_macro = format!(
        "#[macro_export]\nmacro_rules! fp_export {{\n{}\n}}",
        macro_rules
    );

    write_bindings_file(
        format!("{}/functions.rs", path),
        format!(
            "{}use super::support::*;\n\
            use super::types::*;\n\
            \n\
            #[link(wasm_import_module = \"fp\")]\n\
            extern \"C\" {{\n\
                {}\n\
            {}}}\n\
            \n\
            {}\n\
            \n\
            {}\n",
            if requires_async {
                "use super::r#async::*;\n"
            } else {
                ""
            },
            extern_decls,
            if requires_async {
                "\n    pub fn __fp_host_resolve_async_value(async_value_ptr: FatPtr, result_ptr: FatPtr);\n"
            } else {
                ""
            },
            fn_defs,
            export_macro
        ),
    );
}

fn collect_std_types(ty: &Type) -> BTreeSet<String> {
    match ty {
        Type::Alias(_, ty) => collect_std_types(ty),
        Type::Container(name, ty) => {
            let mut types = collect_std_types(ty);
            if name == "Rc" {
                types.insert("rc::Rc".to_owned());
            }
            types
        }
        Type::Custom(_) => BTreeSet::new(),
        Type::Enum(_, _, _, variants, _) => {
            let mut types = BTreeSet::new();
            for variant in variants {
                types.append(&mut collect_std_types(&variant.ty));
            }
            types
        }
        Type::GenericArgument(arg) => match &arg.ty {
            Some(ty) => collect_std_types(ty),
            None => BTreeSet::new(),
        },
        Type::List(name, ty) => {
            let mut types = collect_std_types(ty);
            if name == "BTreeSet" || name == "HashSet" {
                types.insert(format!("collections::{}", name));
            }
            types
        }
        Type::Map(name, key, value) => {
            let mut types = collect_std_types(key);
            types.append(&mut collect_std_types(value));
            if name == "BTreeMap" || name == "HashMap" {
                types.insert(format!("collections::{}", name));
            }
            types
        }
        Type::Primitive(_) => BTreeSet::new(),
        Type::String => BTreeSet::new(),
        Type::Struct(_, _, _, fields) => {
            let mut types = BTreeSet::new();
            for field in fields {
                types.append(&mut collect_std_types(&field.ty));
            }
            types
        }
        Type::Tuple(items) => {
            let mut types = BTreeSet::new();
            for item in items {
                types.append(&mut collect_std_types(item));
            }
            types
        }
        Type::Unit => BTreeSet::new(),
    }
}

fn create_enum_definition(
    name: String,
    generic_args: Vec<GenericArgument>,
    doc_lines: &[String],
    variants: Vec<Variant>,
    serde_reqs: &SerializationRequirements,
    opts: EnumOptions,
) -> String {
    let derives = match serde_reqs {
        SerializationRequirements::Serialize => "Serialize",
        SerializationRequirements::Deserialize => "Deserialize",
        SerializationRequirements::Both => "Serialize, Deserialize",
    };
    let variants = variants
        .into_iter()
        .map(|variant| match variant.ty {
            Type::Unit => format!("    {},", variant.name),
<<<<<<< HEAD
            Type::Struct(_, _, _, fields) => {
                let fields = fields
                    .iter()
                    .map(|field| format!("{}: {}", field.name, format_type(&field.ty)))
                    .collect::<Vec<_>>()
                    .join(", ");
=======
            Type::Struct(_, _, fields) => {
                let fields = format_struct_fields(&fields);
                let has_annotations = fields.iter().any(|field| field.contains('\n'));
                let fields = if has_annotations {
                    format!(
                        "\n{}    ",
                        fields
                            .iter()
                            .flat_map(|field| field.split('\n'))
                            .map(|line| format!("        {}\n", line))
                            .collect::<Vec<_>>()
                            .join("")
                    )
                } else {
                    let fields = fields.join(" ");
                    format!(" {} ", &fields[0..fields.len() - 1])
                };
>>>>>>> 3bfd7dfb
                format!(
                    "    #[serde(rename_all = \"camelCase\")]\n    {} {{{}}},",
                    variant.name, fields
                )
            }
            Type::Tuple(items) => {
                let items = items
                    .iter()
                    .map(|item| format_type(item))
                    .collect::<Vec<_>>()
                    .join(", ");
                format!("    {}({}),", variant.name, items)
            }
            other => panic!("Unsupported type for enum variant: {:?}", other),
        })
        .collect::<Vec<_>>()
        .join("\n");

    format!(
        "{}#[derive(Clone, Debug, PartialEq, {})]\n\
        #[serde({})]\n\
        pub enum {} {{\n\
            {}\n\
        }}",
        format_docs(doc_lines, FormatDocsOptions::with_indent(0)),
        derives,
        opts.to_serde_attrs().join(", "),
        format_name_with_generics(&name, &generic_args),
        variants
    )
}

fn create_struct_definition(
    name: String,
    generic_args: Vec<GenericArgument>,
    doc_lines: &[String],
    fields: Vec<Field>,
    serde_reqs: &SerializationRequirements,
) -> String {
    let derives = match serde_reqs {
        SerializationRequirements::Serialize => "Serialize",
        SerializationRequirements::Deserialize => "Deserialize",
        SerializationRequirements::Both => "Serialize, Deserialize",
    };
<<<<<<< HEAD
    let fields = fields
        .into_iter()
        .map(|field| {
            let skip = if matches!(&field.ty, Type::Enum(name, _, _, _, _) if name == "Option") {
                "    #[serde(skip_serializing_if = \"Option::is_none\")]\n"
            } else {
                ""
            };

=======
    let fields = format_struct_fields(&fields)
        .iter()
        .flat_map(|field| field.split('\n'))
        .map(|line| {
>>>>>>> 3bfd7dfb
            format!(
                "    {}{}\n",
                if line.starts_with('#') { "" } else { "pub " },
                line
            )
        })
        .collect::<Vec<_>>()
        .join("");

    format!(
        "{}#[derive(Clone, Debug, PartialEq, {})]\n\
        #[serde(rename_all = \"camelCase\")]\n\
        pub struct {} {{\n\
            {}\
        }}",
        format_docs(doc_lines, FormatDocsOptions::with_indent(0)),
        derives,
        format_name_with_generics(&name, &generic_args),
        fields
    )
}

struct FormatDocsOptions {
    indent: usize,
}

impl FormatDocsOptions {
    fn with_indent(indent: usize) -> Self {
        Self { indent }
    }
}

fn format_docs(doc_lines: &[String], opts: FormatDocsOptions) -> String {
    doc_lines
        .iter()
        .map(|line| format!("{}///{}\n", " ".repeat(opts.indent), line))
        .collect::<Vec<_>>()
        .join("")
}

fn format_name_with_types(name: &str, generic_args: &[GenericArgument]) -> String {
    if generic_args.is_empty() {
        name.to_owned()
    } else {
        format!(
            "{}<{}>",
            name,
            generic_args
                .iter()
                .map(|arg| match &arg.ty {
                    Some(ty) => format_type(ty),
                    None => arg.name.clone(),
                })
                .collect::<Vec<_>>()
                .join(", ")
        )
    }
}

fn format_struct_fields(fields: &[Field]) -> Vec<String> {
    fields
        .iter()
        .map(|field| {
            let mut serde_attrs = vec![];
            if matches!(&field.ty, Type::Container(name, _) if name == "Option") {
                serde_attrs.push("skip_serializing_if = \"Option::is_none\"");
            }

            if is_binary_type(&field.ty) {
                serde_attrs.push("with = \"serde_bytes\"");
            }

            let annotations = if serde_attrs.is_empty() {
                "".to_owned()
            } else {
                format!("#[serde({})]\n", serde_attrs.join(", "))
            };

            format!("{}{}: {},", annotations, field.name, format_type(&field.ty))
        })
        .collect()
}

/// Formats a type so it's valid Rust again.
pub fn format_type(ty: &Type) -> String {
    match ty {
        Type::Alias(name, _) => name.clone(),
        Type::Container(name, ty) => format!("{}<{}>", name, format_type(ty)),
        Type::Custom(custom) => custom.rs_ty.clone(),
        Type::Enum(name, generic_args, _, _, _) => format_name_with_types(name, generic_args),
        Type::GenericArgument(arg) => arg.name.clone(),
        Type::List(name, ty) => format!("{}<{}>", name, format_type(ty)),
        Type::Map(name, k, v) => format!("{}<{}, {}>", name, format_type(k), format_type(v)),
        Type::Primitive(primitive) => format_primitive(*primitive),
        Type::String => "String".to_owned(),
        Type::Struct(name, generic_args, _, _) => format_name_with_types(name, generic_args),
        Type::Tuple(items) => format!(
            "({})",
            items
                .iter()
                .map(|item| item.name())
                .collect::<Vec<_>>()
                .join(", ")
        ),
        Type::Unit => "()".to_owned(),
    }
}

pub fn format_primitive(primitive: Primitive) -> String {
    let string = match primitive {
        Primitive::Bool => "bool",
        Primitive::F32 => "f32",
        Primitive::F64 => "f64",
        Primitive::I8 => "i8",
        Primitive::I16 => "i16",
        Primitive::I32 => "i32",
        Primitive::I64 => "i64",
        Primitive::U8 => "u8",
        Primitive::U16 => "u16",
        Primitive::U32 => "u32",
        Primitive::U64 => "u64",
    };
    string.to_owned()
}

/// Detects types that can be encoded as a binary blob.
fn is_binary_type(ty: &Type) -> bool {
    match ty {
        Type::List(name, ty) if name == "Vec" && ty.as_ref() == &Type::Primitive(Primitive::U8) => {
            true
        }
        Type::Container(name, ty) if (name == "Box" || name == "Option") => {
            is_binary_type(ty.as_ref())
        }
        _ => false,
    }
}

fn write_bindings_file<C>(file_path: String, contents: C)
where
    C: AsRef<[u8]>,
{
    fs::write(&file_path, &contents).expect("Could not write bindings file");
}<|MERGE_RESOLUTION|>--- conflicted
+++ resolved
@@ -528,15 +528,7 @@
         .into_iter()
         .map(|variant| match variant.ty {
             Type::Unit => format!("    {},", variant.name),
-<<<<<<< HEAD
             Type::Struct(_, _, _, fields) => {
-                let fields = fields
-                    .iter()
-                    .map(|field| format!("{}: {}", field.name, format_type(&field.ty)))
-                    .collect::<Vec<_>>()
-                    .join(", ");
-=======
-            Type::Struct(_, _, fields) => {
                 let fields = format_struct_fields(&fields);
                 let has_annotations = fields.iter().any(|field| field.contains('\n'));
                 let fields = if has_annotations {
@@ -553,7 +545,6 @@
                     let fields = fields.join(" ");
                     format!(" {} ", &fields[0..fields.len() - 1])
                 };
->>>>>>> 3bfd7dfb
                 format!(
                     "    #[serde(rename_all = \"camelCase\")]\n    {} {{{}}},",
                     variant.name, fields
@@ -598,22 +589,10 @@
         SerializationRequirements::Deserialize => "Deserialize",
         SerializationRequirements::Both => "Serialize, Deserialize",
     };
-<<<<<<< HEAD
-    let fields = fields
-        .into_iter()
-        .map(|field| {
-            let skip = if matches!(&field.ty, Type::Enum(name, _, _, _, _) if name == "Option") {
-                "    #[serde(skip_serializing_if = \"Option::is_none\")]\n"
-            } else {
-                ""
-            };
-
-=======
     let fields = format_struct_fields(&fields)
         .iter()
         .flat_map(|field| field.split('\n'))
         .map(|line| {
->>>>>>> 3bfd7dfb
             format!(
                 "    {}{}\n",
                 if line.starts_with('#') { "" } else { "pub " },
