use crate::functions::FunctionList;
use crate::prelude::Primitive;
use crate::types::{
    format_name_with_generics, EnumOptions, Field, GenericArgument, StructOptions, Type, Variant,
};
use std::collections::BTreeSet;
use std::fs;

pub fn generate_bindings(
    import_functions: FunctionList,
    export_functions: FunctionList,
    serializable_types: BTreeSet<Type>,
    deserializable_types: BTreeSet<Type>,
    path: &str,
) {
    let requires_async = import_functions.iter().any(|function| function.is_async);

    generate_type_bindings(
        serializable_types,
        deserializable_types,
        path,
        "rust_plugin",
    );
    generate_function_bindings(import_functions, export_functions, path, requires_async);

    write_bindings_file(
        format!("{}/support.rs", path),
        include_bytes!("assets/support.rs"),
    );

    if requires_async {
        write_bindings_file(
            format!("{}/async.rs", path),
            include_bytes!("assets/async.rs"),
        );
        write_bindings_file(
            format!("{}/queue.rs", path),
            include_bytes!("assets/queue.rs"),
        );
        write_bindings_file(
            format!("{}/task.rs", path),
            include_bytes!("assets/task.rs"),
        );
    }

    write_bindings_file(
        format!("{}/mod.rs", path),
        format!(
            "{}pub mod functions;
{}mod support;
{}pub mod types;

pub mod __fp_macro {{
{}    pub use super::support::{{
        FatPtr, __fp_free, __fp_malloc, export_value_to_host, from_fat_ptr, import_value_from_host,
        malloc, to_fat_ptr,
    }};
{}}}

pub mod prelude {{
    pub use super::__fp_macro;
    pub use super::functions::*;
    pub use super::types::*;
}}
",
            if requires_async { "mod r#async;\n" } else { "" },
            if requires_async { "mod queue;\n" } else { "" },
            if requires_async { "mod task;\n" } else { "" },
            if requires_async {
                "    pub use super::r#async::{AsyncValue, __fp_guest_resolve_async_value};\n"
            } else {
                ""
            },
            if requires_async {
                "    pub use super::task::Task;\n"
            } else {
                ""
            },
        ),
    );
}

pub fn generate_type_bindings(
    serializable_types: BTreeSet<Type>,
    mut deserializable_types: BTreeSet<Type>,
    path: &str,
    module_key: &str,
) {
    let mut all_types = serializable_types;
    all_types.append(&mut deserializable_types);

    let std_types = all_types
        .iter()
        .flat_map(|ty| collect_std_types(ty))
        .collect::<BTreeSet<_>>();
    let std_imports = if std_types.is_empty() {
        "".to_owned()
    } else if std_types.len() == 1 {
        format!("use std::{};\n", std_types.iter().next().unwrap())
    } else {
        format!(
            "use std::{{{}}};\n",
            std_types.into_iter().collect::<Vec<_>>().join(", ")
        )
    };

    let type_imports = all_types
        .iter()
        .filter_map(|ty| {
            let (name, native_modules) = match ty {
                Type::Enum(name, _, _, opts) => (name, &opts.native_modules),
                Type::Struct(name, _, _, opts) => (name, &opts.native_modules),
                _ => return None,
            };
            native_modules
                .get(module_key)
                .map(|module| format!("pub use {}::{};", module, name))
        })
        .collect::<Vec<_>>()
        .join("\n");
    let type_imports = if type_imports.is_empty() {
        type_imports
    } else {
        format!("{}\n\n", type_imports)
    };

    let type_defs = all_types
        .into_iter()
        .filter_map(|ty| {
            match ty {
                Type::Alias(name, ty) => {
                    Some(format!("pub type {} = {};", name, format_type(ty.as_ref())))
                }
                Type::Enum(name, generic_args, variants, opts) => {
                    if opts.native_modules.contains_key(module_key) || name == "Result" {
                        None
                    } else {
                        Some(create_enum_definition(name, generic_args, variants, opts))
                    }
                }
<<<<<<< HEAD
                Type::Struct(name, generic_args, fields) => {
                    Some(create_struct_definition(name, generic_args, fields))
=======
                Type::Struct(name, generic_args, fields, opts) => {
                    if opts.native_modules.contains_key(module_key) {
                        None
                    } else {
                        Some(create_struct_definition(
                            name,
                            generic_args,
                            fields,
                            &serde_reqs,
                            opts,
                        ))
                    }
>>>>>>> 75b8cbf0
                }
                _ => None,
            }
        })
        .collect::<Vec<_>>()
        .join("\n\n");

    write_bindings_file(
        format!("{}/types.rs", path),
        format!(
            "use serde::{{Deserialize, Serialize}};\n{}\n{}{}\n",
            std_imports, type_imports, type_defs
        ),
    );
}

pub fn generate_function_bindings(
    import_functions: FunctionList,
    export_functions: FunctionList,
    path: &str,
    requires_async: bool,
) {
    let extern_decls = import_functions
        .iter()
        .map(|function| {
            let args = function
                .args
                .iter()
                .map(|arg| {
                    format!(
                        "{}: {}",
                        arg.name,
                        match arg.ty {
                            Type::Primitive(primitive) => format_primitive(primitive),
                            _ => "FatPtr".to_owned(),
                        }
                    )
                })
                .collect::<Vec<_>>()
                .join(", ");
            let return_type = match &function.return_type {
                Type::Unit => "".to_owned(),
                ty => format!(
                    " -> {}",
                    match ty {
                        Type::Primitive(primitive) => format_primitive(*primitive),
                        _ => "FatPtr".to_owned(),
                    }
                ),
            };
            format!(
                "    fn __fp_gen_{}({}){};",
                function.name, args, return_type
            )
        })
        .collect::<Vec<_>>()
        .join("\n\n");

    let fn_defs = import_functions
        .into_iter()
        .map(|function| {
            let name = function.name;
            let doc = function
                .doc_lines
                .iter()
                .map(|line| format!("///{}\n", line))
                .collect::<Vec<_>>()
                .join("");
            let modifiers = if function.is_async { "async " } else { "" };
            let args_with_types = function
                .args
                .iter()
                .map(|arg| format!("{}: {}", arg.name, format_type(&arg.ty)))
                .collect::<Vec<_>>()
                .join(", ");
            let return_type = match &function.return_type {
                Type::Unit => "".to_owned(),
                ty => format!(" -> {}", format_type(ty)),
            };
            let export_args = function
                .args
                .iter()
                .map(|arg| match &arg.ty {
                    Type::Primitive(_) => "".to_owned(),
                    _ => format!(
                        "    let {} = export_value_to_host(&{});\n",
                        arg.name, arg.name
                    ),
                })
                .collect::<Vec<_>>()
                .join("");
            let args = function
                .args
                .iter()
                .map(|arg| arg.name.clone())
                .collect::<Vec<_>>()
                .join(", ");
            let call_fn = match &function.return_type {
                Type::Unit => format!("__fp_gen_{}({});", name, args),
                Type::Primitive(_) => format!("__fp_gen_{}({})", name, args),
                _ => format!("let ret = __fp_gen_{}({});", name, args),
            };
            let import_return_value = match &function.return_type {
                Type::Unit | Type::Primitive(_) => "",
                _ => {
                    if function.is_async {
                        "        let result_ptr = HostFuture::new(ret).await;\n        import_value_from_host(result_ptr)\n"
                    } else {
                        "        import_value_from_host(ret)\n"
                    }
                }
            };
            let call_and_return = if import_return_value.is_empty() {
                format!("unsafe {{ {} }}", call_fn)
            } else {
                format!("unsafe {{\n        {}\n{}    }}", call_fn, import_return_value)
            };
            format!(
                "{}pub {}fn {}({}){} {{\n{}    {}\n}}",
                doc,
                modifiers,
                name,
                args_with_types,
                return_type,
                export_args,
                call_and_return
            )
        })
        .collect::<Vec<_>>()
        .join("\n\n");

    let macro_rules = export_functions
        .into_iter()
        .map(|function| {
            let name = function.name;
            let modifiers = if function.is_async { "async " } else { "" };
            let has_return_value = function.return_type != Type::Unit;
            let args_with_ptr_types = function
                .args
                .iter()
                .map(|arg| {
                    let ty = match &arg.ty {
                        Type::Primitive(primitive) => format_primitive(*primitive),
                        _ => "__fp_macro::FatPtr".to_owned(),
                    };
                    format!("{}: {}", arg.name, ty)
                })
                .collect::<Vec<_>>()
                .join(", ");
            let import_args = function
                .args
                .iter()
                .filter_map(|arg| match &arg.ty {
                    Type::Primitive(_) => None,
                    ty => Some(format!(
                        "let {} = unsafe {{ import_value_from_host::<{}>({}) }};",
                        arg.name,
                        format_type(ty),
                        arg.name
                    )),
                })
                .collect::<Vec<_>>();
            let args = function
                .args
                .iter()
                .map(|arg| arg.name.clone())
                .collect::<Vec<_>>()
                .join(", ");

            let body = if function.is_async {
                // Set up the `AsyncValue` to be synchronously returned and spawn a task
                // to execute the async function:
                let mut async_body = vec![
                    "let len = std::mem::size_of::<AsyncValue>() as u32;".to_owned(),
                    "let ptr = malloc(len);".to_owned(),
                    "let fat_ptr = to_fat_ptr(ptr, len);".to_owned(),
                    "let ptr = ptr as *mut AsyncValue;".to_owned(),
                    "".to_owned(),
                    "Task::spawn(Box::pin(async move {".to_owned(),
                ];

                async_body.append(
                    &mut import_args
                        .iter()
                        .map(|import_arg| format!("    {}", import_arg))
                        .collect(),
                );

                // Call the actual async function:
                async_body.push(match &function.return_type {
                    Type::Unit => format!("    {}({}).await;", name, args),
                    _ => format!("    let ret = {}({}).await;", name, args),
                });

                let result_ptr = if has_return_value {
                    format!(
                        "export_value_to_host::<{}>(&ret)",
                        format_type(&function.return_type)
                    )
                } else {
                    "0".to_owned()
                };

                // If there is a return type, put the result in the `AsyncValue`
                // referenced by `ptr`:
                async_body.append(&mut vec![
                    // We're done, notify the host:
                    "    unsafe {".to_owned(),
                    format!("        let result_ptr = {};", result_ptr),
                    "        __fp_host_resolve_async_value(fat_ptr, result_ptr);".to_owned(),
                    "    }".to_owned(),
                    "}));".to_owned(),
                    "".to_owned(),
                    // The `fat_ptr` is returned synchronously:
                    "fat_ptr".to_owned(),
                ]);

                async_body
            } else {
                let mut body = import_args;
                body.push(match &function.return_type {
                    Type::Unit => format!("{}({});", name, args),
                    Type::Primitive(_) => format!("{}({})", name, args),
                    _ => format!("let ret = {}({});", name, args),
                });
                match &function.return_type {
                    Type::Unit | Type::Primitive(_) => {}
                    ty => body.push(format!("export_value_to_host::<{}>(&ret)", format_type(ty))),
                }
                body
            };

            format!(
                "    ({}fn {}$args:tt{} $body:block) => {{
        #[no_mangle]
        pub fn __fp_gen_{}({}){} {{
            use __fp_macro::*;
{}
        }}

        {}fn {}$args{} $body
    }};",
                modifiers,
                name,
                if has_return_value { " -> $ret:ty" } else { "" },
                name,
                args_with_ptr_types,
                if function.is_async {
                    " -> __fp_macro::FatPtr"
                } else {
                    match &function.return_type {
                        Type::Unit => "",
                        Type::Primitive(_) => " -> $ret",
                        _ => " -> __fp_macro::FatPtr",
                    }
                },
                body.iter()
                    .map(|line| if line.is_empty() {
                        "".to_owned()
                    } else {
                        format!("            {}", line)
                    })
                    .collect::<Vec<_>>()
                    .join("\n"),
                modifiers,
                name,
                if has_return_value { " -> $ret" } else { "" }
            )
        })
        .collect::<Vec<_>>()
        .join("\n\n");
    let export_macro = format!(
        "#[macro_export]\nmacro_rules! fp_export {{\n{}\n}}",
        macro_rules
    );

    write_bindings_file(
        format!("{}/functions.rs", path),
        format!(
            "{}use super::support::*;\n\
            use super::types::*;\n\
            \n\
            #[link(wasm_import_module = \"fp\")]\n\
            extern \"C\" {{\n\
                {}\n\
            {}}}\n\
            \n\
            {}\n\
            \n\
            {}\n",
            if requires_async {
                "use super::r#async::*;\n"
            } else {
                ""
            },
            extern_decls,
            if requires_async {
                "\n    pub fn __fp_host_resolve_async_value(async_value_ptr: FatPtr, result_ptr: FatPtr);\n"
            } else {
                ""
            },
            fn_defs,
            export_macro
        ),
    );
}

fn collect_std_types(ty: &Type) -> BTreeSet<String> {
    match ty {
        Type::Alias(_, ty) => collect_std_types(ty),
        Type::Container(name, ty) => {
            let mut types = collect_std_types(ty);
            if name == "Rc" {
                types.insert("rc::Rc".to_owned());
            }
            types
        }
        Type::Custom(_) => BTreeSet::new(),
        Type::Enum(_, _, variants, _) => {
            let mut types = BTreeSet::new();
            for variant in variants {
                types.append(&mut collect_std_types(&variant.ty));
            }
            types
        }
        Type::GenericArgument(arg) => match &arg.ty {
            Some(ty) => collect_std_types(ty),
            None => BTreeSet::new(),
        },
        Type::List(name, ty) => {
            let mut types = collect_std_types(ty);
            if name == "BTreeSet" || name == "HashSet" {
                types.insert(format!("collections::{}", name));
            }
            types
        }
        Type::Map(name, key, value) => {
            let mut types = collect_std_types(key);
            types.append(&mut collect_std_types(value));
            if name == "BTreeMap" || name == "HashMap" {
                types.insert(format!("collections::{}", name));
            }
            types
        }
        Type::Primitive(_) => BTreeSet::new(),
        Type::String => BTreeSet::new(),
        Type::Struct(_, _, fields, _) => {
            let mut types = BTreeSet::new();
            for field in fields {
                types.append(&mut collect_std_types(&field.ty));
            }
            types
        }
        Type::Tuple(items) => {
            let mut types = BTreeSet::new();
            for item in items {
                types.append(&mut collect_std_types(item));
            }
            types
        }
        Type::Unit => BTreeSet::new(),
    }
}

fn create_enum_definition(
    name: String,
    generic_args: Vec<GenericArgument>,
    variants: Vec<Variant>,
    opts: EnumOptions,
) -> String {
    let variants = variants
        .into_iter()
        .map(|variant| match variant.ty {
            Type::Unit => format!("    {},", variant.name),
            Type::Struct(_, _, fields, _) => {
                let fields = format_struct_fields(&fields);
                let has_annotations = fields.iter().any(|field| field.contains('\n'));
                let fields = if has_annotations {
                    format!(
                        "\n{}    ",
                        fields
                            .iter()
                            .flat_map(|field| field.split('\n'))
                            .map(|line| format!("        {}\n", line))
                            .collect::<Vec<_>>()
                            .join("")
                    )
                } else {
                    let fields = fields.join(" ");
                    format!(" {} ", &fields[0..fields.len() - 1])
                };
                format!(
                    "    #[serde(rename_all = \"camelCase\")]\n    {} {{{}}},",
                    variant.name, fields
                )
            }
            Type::Tuple(items) => {
                let items = items
                    .iter()
                    .map(|item| format_type(item))
                    .collect::<Vec<_>>()
                    .join(", ");
                format!("    {}({}),", variant.name, items)
            }
            other => panic!("Unsupported type for enum variant: {:?}", other),
        })
        .collect::<Vec<_>>()
        .join("\n");

    format!(
        "#[derive(Clone, Debug, Deserialize, PartialEq, Serialize)]\n\
        #[serde({})]\n\
        pub enum {} {{\n\
            {}\n\
        }}",
        opts.to_serde_attrs().join(", "),
        format_name_with_generics(&name, &generic_args),
        variants
    )
}

fn create_struct_definition(
    name: String,
    generic_args: Vec<GenericArgument>,
    fields: Vec<Field>,
<<<<<<< HEAD
=======
    serde_reqs: &SerializationRequirements,
    opts: StructOptions,
>>>>>>> 75b8cbf0
) -> String {
    let fields = format_struct_fields(&fields)
        .iter()
        .flat_map(|field| field.split('\n'))
        .map(|line| {
            format!(
                "    {}{}\n",
                if line.starts_with('#') { "" } else { "pub " },
                line
            )
        })
        .collect::<Vec<_>>()
        .join("");

    format!(
<<<<<<< HEAD
        "#[derive(Clone, Debug, Deserialize, PartialEq, Serialize)]\n\
        #[serde(rename_all = \"camelCase\")]\n\
        pub struct {} {{\n\
            {}\
        }}",
=======
        "#[derive(Clone, Debug, PartialEq, {})]\n\
        #[serde({})]\n\
        pub struct {} {{\n\
            {}\
        }}",
        derives,
        opts.to_serde_attrs().join(", "),
>>>>>>> 75b8cbf0
        format_name_with_generics(&name, &generic_args),
        fields
    )
}

fn format_name_with_types(name: &str, generic_args: &[GenericArgument]) -> String {
    if generic_args.is_empty() {
        name.to_owned()
    } else {
        format!(
            "{}<{}>",
            name,
            generic_args
                .iter()
                .map(|arg| match &arg.ty {
                    Some(ty) => format_type(ty),
                    None => arg.name.clone(),
                })
                .collect::<Vec<_>>()
                .join(", ")
        )
    }
}

fn format_struct_fields(fields: &[Field]) -> Vec<String> {
    fields
        .iter()
        .map(|field| {
            let mut serde_attrs = vec![];
            if matches!(&field.ty, Type::Container(name, _) if name == "Option") {
                serde_attrs.push("skip_serializing_if = \"Option::is_none\"");
            }

            if is_binary_type(&field.ty) {
                serde_attrs.push("with = \"serde_bytes\"");
            }

            let annotations = if serde_attrs.is_empty() {
                "".to_owned()
            } else {
                format!("#[serde({})]\n", serde_attrs.join(", "))
            };

            format!("{}{}: {},", annotations, field.name, format_type(&field.ty))
        })
        .collect()
}

/// Formats a type so it's valid Rust again.
pub fn format_type(ty: &Type) -> String {
    match ty {
        Type::Alias(name, _) => name.clone(),
        Type::Container(name, ty) => format!("{}<{}>", name, format_type(ty)),
        Type::Custom(custom) => custom.rs_ty.clone(),
        Type::Enum(name, generic_args, _, _) => format_name_with_types(name, generic_args),
        Type::GenericArgument(arg) => arg.name.clone(),
        Type::List(name, ty) => format!("{}<{}>", name, format_type(ty)),
        Type::Map(name, k, v) => format!("{}<{}, {}>", name, format_type(k), format_type(v)),
        Type::Primitive(primitive) => format_primitive(*primitive),
        Type::String => "String".to_owned(),
        Type::Struct(name, generic_args, _, _) => format_name_with_types(name, generic_args),
        Type::Tuple(items) => format!(
            "({})",
            items
                .iter()
                .map(|item| item.name())
                .collect::<Vec<_>>()
                .join(", ")
        ),
        Type::Unit => "()".to_owned(),
    }
}

pub fn format_primitive(primitive: Primitive) -> String {
    let string = match primitive {
        Primitive::Bool => "bool",
        Primitive::F32 => "f32",
        Primitive::F64 => "f64",
        Primitive::I8 => "i8",
        Primitive::I16 => "i16",
        Primitive::I32 => "i32",
        Primitive::I64 => "i64",
        Primitive::U8 => "u8",
        Primitive::U16 => "u16",
        Primitive::U32 => "u32",
        Primitive::U64 => "u64",
    };
    string.to_owned()
}

/// Detects types that can be encoded as a binary blob.
fn is_binary_type(ty: &Type) -> bool {
    match ty {
        Type::List(name, ty) if name == "Vec" && ty.as_ref() == &Type::Primitive(Primitive::U8) => {
            true
        }
        Type::Container(name, ty) if (name == "Box" || name == "Option") => {
            is_binary_type(ty.as_ref())
        }
        _ => false,
    }
}

fn write_bindings_file<C>(file_path: String, contents: C)
where
    C: AsRef<[u8]>,
{
    fs::write(&file_path, &contents).expect("Could not write bindings file");
}<|MERGE_RESOLUTION|>--- conflicted
+++ resolved
@@ -126,38 +126,25 @@
 
     let type_defs = all_types
         .into_iter()
-        .filter_map(|ty| {
-            match ty {
-                Type::Alias(name, ty) => {
-                    Some(format!("pub type {} = {};", name, format_type(ty.as_ref())))
+        .filter_map(|ty| match ty {
+            Type::Alias(name, ty) => {
+                Some(format!("pub type {} = {};", name, format_type(ty.as_ref())))
+            }
+            Type::Enum(name, generic_args, variants, opts) => {
+                if opts.native_modules.contains_key(module_key) || name == "Result" {
+                    None
+                } else {
+                    Some(create_enum_definition(name, generic_args, variants, opts))
                 }
-                Type::Enum(name, generic_args, variants, opts) => {
-                    if opts.native_modules.contains_key(module_key) || name == "Result" {
-                        None
-                    } else {
-                        Some(create_enum_definition(name, generic_args, variants, opts))
-                    }
+            }
+            Type::Struct(name, generic_args, fields, opts) => {
+                if opts.native_modules.contains_key(module_key) {
+                    None
+                } else {
+                    Some(create_struct_definition(name, generic_args, fields, opts))
                 }
-<<<<<<< HEAD
-                Type::Struct(name, generic_args, fields) => {
-                    Some(create_struct_definition(name, generic_args, fields))
-=======
-                Type::Struct(name, generic_args, fields, opts) => {
-                    if opts.native_modules.contains_key(module_key) {
-                        None
-                    } else {
-                        Some(create_struct_definition(
-                            name,
-                            generic_args,
-                            fields,
-                            &serde_reqs,
-                            opts,
-                        ))
-                    }
->>>>>>> 75b8cbf0
-                }
-                _ => None,
-            }
+            }
+            _ => None,
         })
         .collect::<Vec<_>>()
         .join("\n\n");
@@ -580,11 +567,7 @@
     name: String,
     generic_args: Vec<GenericArgument>,
     fields: Vec<Field>,
-<<<<<<< HEAD
-=======
-    serde_reqs: &SerializationRequirements,
     opts: StructOptions,
->>>>>>> 75b8cbf0
 ) -> String {
     let fields = format_struct_fields(&fields)
         .iter()
@@ -600,21 +583,12 @@
         .join("");
 
     format!(
-<<<<<<< HEAD
         "#[derive(Clone, Debug, Deserialize, PartialEq, Serialize)]\n\
-        #[serde(rename_all = \"camelCase\")]\n\
-        pub struct {} {{\n\
-            {}\
-        }}",
-=======
-        "#[derive(Clone, Debug, PartialEq, {})]\n\
         #[serde({})]\n\
         pub struct {} {{\n\
             {}\
         }}",
-        derives,
         opts.to_serde_attrs().join(", "),
->>>>>>> 75b8cbf0
         format_name_with_generics(&name, &generic_args),
         fields
     )
