--- conflicted
+++ resolved
@@ -36,26 +36,18 @@
 
     write_bindings_file(
         format!("{}/lib.rs", src_path),
-        "mod export;
+        "#[rustfmt::skip]
+mod export;
+#[rustfmt::skip]
 mod import;
 #[rustfmt::skip]
 mod types;
 
-<<<<<<< HEAD
 pub use export::*;
 pub use import::*;
 pub use types::*;
 
 pub use fp_bindgen_support::*;
-=======
-[dependencies]
-fp-bindgen-support = {{ path = \"../../fp-bindgen-support\"{} }}
-chrono = {{ version = \"0.4.19\", features = [\"serde\"] }}
-once_cell = \"1\"
-rmp-serde = \"=1.0.0-beta.2\"
-serde = {{ version = \"1.0\", features = [\"derive\"] }}
-serde_bytes = \"0.11\"
->>>>>>> 35537e5b
 ",
     );
 }
@@ -101,7 +93,6 @@
     );
     dependencies.insert("serde_bytes".to_owned(), r#""0.11""#.to_owned());
 
-<<<<<<< HEAD
     // Inject dependencies from custom types:
     for ty in serializable_types.iter().chain(deserializable_types.iter()) {
         if let Type::Custom(custom_type) = ty {
@@ -110,23 +101,12 @@
             }
         }
     }
-=======
-    write_bindings_file(
-        format!("{}/lib.rs", src_path),
-        "#[rustfmt::skip]
-mod export;
-#[rustfmt::skip]
-mod import;
-#[rustfmt::skip]
-mod types;
->>>>>>> 35537e5b
 
     // Inject dependencies passed through the config:
     for (name, value) in plugin_config.dependencies {
         dependencies.insert(name, value);
     }
 
-<<<<<<< HEAD
     write_bindings_file(
         format!("{}/Cargo.toml", path),
         format!(
@@ -138,9 +118,6 @@
 
 [dependencies]
 {}
-=======
-pub use fp_bindgen_support::*;
->>>>>>> 35537e5b
 ",
             plugin_config.name,
             plugin_config.version,
