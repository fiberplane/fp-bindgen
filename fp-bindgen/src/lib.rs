mod casing;
mod docs;
mod functions;
#[cfg(feature = "generators")]
mod generators;
mod serializable;

pub mod generics;
pub mod prelude;
pub mod primitives;
pub mod types;

use fp_bindgen_macros::primitive_impls;
use prelude::*;
<<<<<<< HEAD
use std::{
    collections::{BTreeMap, BTreeSet},
    fmt::Display,
    fs,
};
use types::CargoDependency;

primitive_impls!();

#[derive(Debug, Clone)]
pub enum BindingsType<'a> {
    RustPlugin(RustPluginConfig<'a>),
    RustWasmerRuntime(WasmerRuntimeConfig),
    TsRuntime(TsRuntimeConfig),
}

impl<'a> Display for BindingsType<'a> {
    fn fmt(&self, f: &mut std::fmt::Formatter<'_>) -> std::fmt::Result {
        f.write_str(match self {
            BindingsType::RustPlugin { .. } => "rust-plugin",
            BindingsType::RustWasmerRuntime { .. } => "rust-wasmer-runtime",
            BindingsType::TsRuntime { .. } => "ts-runtime",
        })
    }
}

#[derive(Debug)]
pub struct BindingConfig<'a> {
    pub bindings_type: BindingsType<'a>,
    pub path: &'a str,
}

#[derive(Debug, Clone)]
pub struct RustPluginConfig<'a> {
    pub name: &'a str,
    pub authors: &'a str,
    pub version: &'a str,
    pub dependencies: BTreeMap<&'static str, CargoDependency>,
}
#[derive(Debug, Clone)]
pub struct WasmerRuntimeConfig {
    pub generate_raw_export_wrappers: bool,
}

#[derive(Debug, Clone)]
pub struct TsRuntimeConfig {
    pub generate_raw_export_wrappers: bool,
}

pub fn generate_bindings(
    import_functions: FunctionList,
    export_functions: FunctionList,
    serializable_types: BTreeSet<Type>,
    deserializable_types: BTreeSet<Type>,
    config: BindingConfig,
) {
    fs::create_dir_all(config.path).expect("Could not create output directory");

    match config.bindings_type {
        BindingsType::RustPlugin(plugin_config) => generators::rust_plugin::generate_bindings(
            import_functions,
            export_functions,
            serializable_types,
            deserializable_types,
            plugin_config,
            config.path,
        ),
        BindingsType::RustWasmerRuntime(runtime_config) => {
            generators::rust_wasmer_runtime::generate_bindings(
                import_functions,
                export_functions,
                serializable_types,
                deserializable_types,
                runtime_config,
                config.path,
            )
        }
        BindingsType::TsRuntime(runtime_config) => generators::ts_runtime::generate_bindings(
            import_functions,
            export_functions,
            serializable_types,
            deserializable_types,
            runtime_config,
            config.path,
        ),
    };
}
=======
use std::collections::BTreeSet;

primitive_impls!();

#[cfg(feature = "generators")]
pub use generators::{
    generate_bindings, BindingConfig, BindingsType, RustPluginConfig, TsRuntimeConfig,
};
>>>>>>> 0e35fe49
<|MERGE_RESOLUTION|>--- conflicted
+++ resolved
@@ -12,95 +12,6 @@
 
 use fp_bindgen_macros::primitive_impls;
 use prelude::*;
-<<<<<<< HEAD
-use std::{
-    collections::{BTreeMap, BTreeSet},
-    fmt::Display,
-    fs,
-};
-use types::CargoDependency;
-
-primitive_impls!();
-
-#[derive(Debug, Clone)]
-pub enum BindingsType<'a> {
-    RustPlugin(RustPluginConfig<'a>),
-    RustWasmerRuntime(WasmerRuntimeConfig),
-    TsRuntime(TsRuntimeConfig),
-}
-
-impl<'a> Display for BindingsType<'a> {
-    fn fmt(&self, f: &mut std::fmt::Formatter<'_>) -> std::fmt::Result {
-        f.write_str(match self {
-            BindingsType::RustPlugin { .. } => "rust-plugin",
-            BindingsType::RustWasmerRuntime { .. } => "rust-wasmer-runtime",
-            BindingsType::TsRuntime { .. } => "ts-runtime",
-        })
-    }
-}
-
-#[derive(Debug)]
-pub struct BindingConfig<'a> {
-    pub bindings_type: BindingsType<'a>,
-    pub path: &'a str,
-}
-
-#[derive(Debug, Clone)]
-pub struct RustPluginConfig<'a> {
-    pub name: &'a str,
-    pub authors: &'a str,
-    pub version: &'a str,
-    pub dependencies: BTreeMap<&'static str, CargoDependency>,
-}
-#[derive(Debug, Clone)]
-pub struct WasmerRuntimeConfig {
-    pub generate_raw_export_wrappers: bool,
-}
-
-#[derive(Debug, Clone)]
-pub struct TsRuntimeConfig {
-    pub generate_raw_export_wrappers: bool,
-}
-
-pub fn generate_bindings(
-    import_functions: FunctionList,
-    export_functions: FunctionList,
-    serializable_types: BTreeSet<Type>,
-    deserializable_types: BTreeSet<Type>,
-    config: BindingConfig,
-) {
-    fs::create_dir_all(config.path).expect("Could not create output directory");
-
-    match config.bindings_type {
-        BindingsType::RustPlugin(plugin_config) => generators::rust_plugin::generate_bindings(
-            import_functions,
-            export_functions,
-            serializable_types,
-            deserializable_types,
-            plugin_config,
-            config.path,
-        ),
-        BindingsType::RustWasmerRuntime(runtime_config) => {
-            generators::rust_wasmer_runtime::generate_bindings(
-                import_functions,
-                export_functions,
-                serializable_types,
-                deserializable_types,
-                runtime_config,
-                config.path,
-            )
-        }
-        BindingsType::TsRuntime(runtime_config) => generators::ts_runtime::generate_bindings(
-            import_functions,
-            export_functions,
-            serializable_types,
-            deserializable_types,
-            runtime_config,
-            config.path,
-        ),
-    };
-}
-=======
 use std::collections::BTreeSet;
 
 primitive_impls!();
@@ -108,5 +19,4 @@
 #[cfg(feature = "generators")]
 pub use generators::{
     generate_bindings, BindingConfig, BindingsType, RustPluginConfig, TsRuntimeConfig,
-};
->>>>>>> 0e35fe49
+};