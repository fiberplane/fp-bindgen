--- conflicted
+++ resolved
@@ -1,5 +1,4 @@
 use crate::primitives::Primitive;
-pub use enums::{EnumOptions, Variant, VariantAttrs};
 use quote::quote;
 use quote::ToTokens;
 use std::{
@@ -7,20 +6,16 @@
     hash::{Hash, Hasher},
     str::FromStr,
 };
-pub use structs::{Field, FieldAttrs, StructOptions};
 use syn::{Item, PathArguments};
 
 mod cargo_dependency;
 mod enums;
 mod structs;
 
-<<<<<<< HEAD
 pub use cargo_dependency::CargoDependency;
-pub use enums::{EnumOptions, Variant};
+pub use enums::{EnumOptions, Variant, VariantAttrs};
 pub use structs::{Field, FieldAttrs, StructOptions};
 
-=======
->>>>>>> 0e35fe49
 /// A generic argument has a name (T, E, ...) and an optional type, which is only known in contexts
 /// when we are dealing with concrete instances of the generic type.
 #[derive(Clone, Debug, Eq, Hash, PartialEq)]
