[package]
name = "fp-bindgen"
version = "0.1.0"
authors = ["Fiberplane <info@fiberplane.com>"]
edition = "2018"

[features]
default = ["time-compat", "serde-bytes-compat"]
serde-bytes-compat = ["serde_bytes"]
time-compat = ["time"]
generators = ["rustfmt-wrapper"]

[dependencies]
dashmap = "4"
fp-bindgen-macros = { path = "../macros" }
Inflector = "0.11"
once_cell = "1"
pretty_assertions = "1"
proc-macro2 = "1"
quote = "1"
serde_bytes = { version = "0.11", optional = true }
syn = { version = "1", features = ["full", "extra-traits"] }
<<<<<<< HEAD
time = { version = "0.3", features = ["serde-human-readable"], optional = true }
rustfmt-wrapper = "0.1.0"
=======
time = { version = "0.3", optional = true }
rustfmt-wrapper = { version = "0.1.0", optional = true }
>>>>>>> f49b8b73
<|MERGE_RESOLUTION|>--- conflicted
+++ resolved
@@ -20,10 +20,5 @@
 quote = "1"
 serde_bytes = { version = "0.11", optional = true }
 syn = { version = "1", features = ["full", "extra-traits"] }
-<<<<<<< HEAD
 time = { version = "0.3", features = ["serde-human-readable"], optional = true }
-rustfmt-wrapper = "0.1.0"
-=======
-time = { version = "0.3", optional = true }
-rustfmt-wrapper = { version = "0.1.0", optional = true }
->>>>>>> f49b8b73
+rustfmt-wrapper = { version = "0.1.0", optional = true }