--- conflicted
+++ resolved
@@ -5,12 +5,8 @@
 edition = "2018"
 
 [features]
-<<<<<<< HEAD
-chrono-compat = ["chrono"]
+default = ["http-compat", "time-compat", "serde-bytes-compat"]
 http-compat = ["http"]
-=======
-default = ["time-compat", "serde-bytes-compat"]
->>>>>>> 5c5150ab
 serde-bytes-compat = ["serde_bytes"]
 time-compat = ["time"]
 
